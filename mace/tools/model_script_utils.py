--- conflicted
+++ resolved
@@ -37,11 +37,8 @@
         "virials": compute_virials,
         "stress": compute_stress,
         "dipoles": args.compute_dipole,
-<<<<<<< HEAD
         "mbis": args.compute_mbis,
-=======
         "polarizabilities": args.compute_polarizability,
->>>>>>> 9d31ac2c
     }
     logging.info(
         f"During training the following quantities will be reported: {', '.join([f'{report}' for report, value in output_args.items() if value])}"
@@ -335,7 +332,6 @@
             ],
             MLP_irreps=o3.Irreps(args.MLP_irreps),
         )
-<<<<<<< HEAD
     if args.model == "EnergyMBISMACE":
         assert (
             args.loss == "energy_mbis"
@@ -351,7 +347,7 @@
                 "RealAgnosticInteractionBlock"
             ],
             MLP_irreps=o3.Irreps(args.MLP_irreps),
-=======
+        )
     if args.model == "MACELES":
         from mace.modules.extensions import MACELES
 
@@ -373,6 +369,5 @@
             use_embedding_readout=args.use_embedding_readout,
             use_last_readout_only=args.use_last_readout_only,
             use_agnostic_product=args.use_agnostic_product,
->>>>>>> 9d31ac2c
         )
     raise RuntimeError(f"Unknown model: '{args.model}'")