###########################################################################################
# Training script
# Authors: Ilyes Batatia, Gregor Simm, David Kovacs
# This program is distributed under the MIT License (see MIT.md)
###########################################################################################

import dataclasses
import logging
import time
from contextlib import nullcontext
from typing import Any, Dict, List, Optional, Tuple, Union

import numpy as np
import torch
import torch.distributed
from torch.nn.parallel import DistributedDataParallel
from torch.optim.swa_utils import SWALR, AveragedModel
from torch.utils.data import DataLoader
from torch.utils.data.distributed import DistributedSampler
from torch_ema import ExponentialMovingAverage
from torchmetrics import Metric

from . import torch_geometric
from .checkpoint import CheckpointHandler, CheckpointState
from .torch_tools import to_numpy
from .utils import (
    MetricsLogger,
    compute_mae,
    compute_q95,
    compute_rel_mae,
    compute_rel_rmse,
    compute_rmse,
)


@dataclasses.dataclass
class SWAContainer:
    model: AveragedModel
    scheduler: SWALR
    start: int
    loss_fn: torch.nn.Module


def valid_err_log(
    valid_loss,
    eval_metrics,
    logger,
    log_errors,
    epoch=None,
    valid_loader_name="Default",
):
    eval_metrics["mode"] = "eval"
    eval_metrics["epoch"] = epoch
    logger.log(eval_metrics)
    if epoch is None:
        inintial_phrase = "Initial"
    else:
        inintial_phrase = f"Epoch {epoch}"
    if log_errors == "PerAtomRMSE":
        error_e = eval_metrics["rmse_e_per_atom"] * 1e3
        error_f = eval_metrics["rmse_f"] * 1e3
        logging.info(
<<<<<<< HEAD
            f"head: {valid_loader_name}, Epoch {epoch}: loss={valid_loss:.4f}, RMSE_E_per_atom={error_e:.1f} meV, RMSE_F={error_f:.1f} meV / A"
=======
            f"{inintial_phrase}: loss={valid_loss:8.4f}, RMSE_E_per_atom={error_e:8.1f} meV, RMSE_F={error_f:8.1f} meV / A"
>>>>>>> e78ae91c
        )
    elif (
        log_errors == "PerAtomRMSEstressvirials"
        and eval_metrics["rmse_stress"] is not None
    ):
        error_e = eval_metrics["rmse_e_per_atom"] * 1e3
        error_f = eval_metrics["rmse_f"] * 1e3
        error_stress = eval_metrics["rmse_stress"] * 1e3
        logging.info(
<<<<<<< HEAD
            f"head: {valid_loader_name}, Epoch {epoch}: loss={valid_loss:.4f}, RMSE_E_per_atom={error_e:.1f} meV, RMSE_F={error_f:.1f} meV / A, RMSE_stress={error_stress:.1f} meV / A^3"
=======
            f"{inintial_phrase}: loss={valid_loss:8.4f}, RMSE_E_per_atom={error_e:8.1f} meV, RMSE_F={error_f:8.1f} meV / A, RMSE_stress_per_atom={error_stress:8.1f} meV / A^3",
>>>>>>> e78ae91c
        )
    elif (
        log_errors == "PerAtomRMSEstressvirials"
        and eval_metrics["rmse_virials_per_atom"] is not None
    ):
        error_e = eval_metrics["rmse_e_per_atom"] * 1e3
        error_f = eval_metrics["rmse_f"] * 1e3
        error_virials = eval_metrics["rmse_virials_per_atom"] * 1e3
        logging.info(
<<<<<<< HEAD
            f"head: {valid_loader_name}, Epoch {epoch}: loss={valid_loss:.4f}, RMSE_E_per_atom={error_e:.1f} meV, RMSE_F={error_f:.1f} meV / A, RMSE_virials_per_atom={error_virials:.1f} meV"
=======
            f"{inintial_phrase}: loss={valid_loss:8.4f}, RMSE_E_per_atom={error_e:8.1f} meV, RMSE_F={error_f:8.1f} meV / A, RMSE_virials_per_atom={error_virials:8.1f} meV",
        )
    elif (
        log_errors == "PerAtomMAEstressvirials"
        and eval_metrics["mae_stress_per_atom"] is not None
    ):
        error_e = eval_metrics["mae_e_per_atom"] * 1e3
        error_f = eval_metrics["mae_f"] * 1e3
        error_stress = eval_metrics["mae_stress"] * 1e3
        logging.info(
            f"{inintial_phrase}: loss={valid_loss:8.4f}, MAE_E_per_atom={error_e:8.1f} meV, MAE_F={error_f:8.1f} meV / A, MAE_stress={error_stress:8.1f} meV / A^3"
        )
    elif (
        log_errors == "PerAtomMAEstressvirials"
        and eval_metrics["mae_virials_per_atom"] is not None
    ):
        error_e = eval_metrics["mae_e_per_atom"] * 1e3
        error_f = eval_metrics["mae_f"] * 1e3
        error_virials = eval_metrics["mae_virials"] * 1e3
        logging.info(
            f"{inintial_phrase}: loss={valid_loss:8.4f}, MAE_E_per_atom={error_e:8.1f} meV, MAE_F={error_f:8.1f} meV / A, MAE_virials={error_virials:8.1f} meV"
>>>>>>> e78ae91c
        )
    elif log_errors == "TotalRMSE":
        error_e = eval_metrics["rmse_e"] * 1e3
        error_f = eval_metrics["rmse_f"] * 1e3
        logging.info(
<<<<<<< HEAD
            f"head: {valid_loader_name}, Epoch {epoch}: loss={valid_loss:.4f}, RMSE_E={error_e:.1f} meV, RMSE_F={error_f:.1f} meV / A"
=======
            f"{inintial_phrase}: loss={valid_loss:8.4f}, RMSE_E={error_e:8.1f} meV, RMSE_F={error_f:8.1f} meV / A",
>>>>>>> e78ae91c
        )
    elif log_errors == "PerAtomMAE":
        error_e = eval_metrics["mae_e_per_atom"] * 1e3
        error_f = eval_metrics["mae_f"] * 1e3
        logging.info(
<<<<<<< HEAD
            f"head: {valid_loader_name}, Epoch {epoch}: loss={valid_loss:.4f}, MAE_E_per_atom={error_e:.1f} meV, MAE_F={error_f:.1f} meV / A"
=======
            f"{inintial_phrase}: loss={valid_loss:8.4f}, MAE_E_per_atom={error_e:8.1f} meV, MAE_F={error_f:8.1f} meV / A",
>>>>>>> e78ae91c
        )
    elif log_errors == "TotalMAE":
        error_e = eval_metrics["mae_e"] * 1e3
        error_f = eval_metrics["mae_f"] * 1e3
        logging.info(
<<<<<<< HEAD
            f"head: {valid_loader_name}, Epoch {epoch}: loss={valid_loss:.4f}, MAE_E={error_e:.1f} meV, MAE_F={error_f:.1f} meV / A"
=======
            f"{inintial_phrase}: loss={valid_loss:8.4f}, MAE_E={error_e:8.1f} meV, MAE_F={error_f:8.1f} meV / A",
>>>>>>> e78ae91c
        )
    elif log_errors == "DipoleRMSE":
        error_mu = eval_metrics["rmse_mu_per_atom"] * 1e3
        logging.info(
<<<<<<< HEAD
            f"head: {valid_loader_name}, Epoch {epoch}: loss={valid_loss:.4f}, RMSE_MU_per_atom={error_mu:.2f} mDebye"
=======
            f"{inintial_phrase}: loss={valid_loss:8.4f}, RMSE_MU_per_atom={error_mu:8.2f} mDebye",
>>>>>>> e78ae91c
        )
    elif log_errors == "EnergyDipoleRMSE":
        error_e = eval_metrics["rmse_e_per_atom"] * 1e3
        error_f = eval_metrics["rmse_f"] * 1e3
        error_mu = eval_metrics["rmse_mu_per_atom"] * 1e3
        logging.info(
<<<<<<< HEAD
            f"head: {valid_loader_name}, Epoch {epoch}: loss={valid_loss:.4f}, RMSE_E_per_atom={error_e:.1f} meV, RMSE_F={error_f:.1f} meV / A, RMSE_Mu_per_atom={error_mu:.2f} mDebye"
=======
            f"{inintial_phrase}: loss={valid_loss:8.4f}, RMSE_E_per_atom={error_e:8.1f} meV, RMSE_F={error_f:8.1f} meV / A, RMSE_Mu_per_atom={error_mu:8.2f} mDebye",
>>>>>>> e78ae91c
        )


def train(
    model: torch.nn.Module,
    loss_fn: torch.nn.Module,
    train_loader: DataLoader,
    valid_loaders: Dict[str, DataLoader],
    optimizer: torch.optim.Optimizer,
    lr_scheduler: torch.optim.lr_scheduler.ExponentialLR,
    start_epoch: int,
    max_num_epochs: int,
    patience: int,
    checkpoint_handler: CheckpointHandler,
    logger: MetricsLogger,
    eval_interval: int,
    output_args: Dict[str, bool],
    device: torch.device,
    log_errors: str,
    swa: Optional[SWAContainer] = None,
    ema: Optional[ExponentialMovingAverage] = None,
    max_grad_norm: Optional[float] = 10.0,
    log_wandb: bool = False,
    distributed: bool = False,
    save_all_checkpoints: bool = False,
    distributed_model: Optional[DistributedDataParallel] = None,
    train_sampler: Optional[DistributedSampler] = None,
    rank: Optional[int] = 0,
):
    lowest_loss = np.inf
    valid_loss = np.inf
    patience_counter = 0
    swa_start = True
    keep_last = False
    if log_wandb:
        import wandb

    if max_grad_norm is not None:
        logging.info(f"Using gradient clipping with tolerance={max_grad_norm:.3f}")

    logging.info("")
    logging.info("===========TRAINING===========")
    logging.info("Started training, reporting errors on validation set")
    logging.info("Loss metrics on validation set")
    epoch = start_epoch

    # log validation loss before _any_ training
    valid_loss = 0.0
    for valid_loader_name, valid_loader in valid_loaders.items():
        valid_loss_head, eval_metrics = evaluate(
            model=model,
            loss_fn=loss_fn,
            data_loader=valid_loader,
            output_args=output_args,
            device=device,
        )
        valid_err_log(
            valid_loss_head, eval_metrics, logger, log_errors, None, valid_loader_name
        )
    valid_loss = valid_loss_head  # consider only the last head for the checkpoint

    while epoch < max_num_epochs:
        # LR scheduler and SWA update
        if swa is None or epoch < swa.start:
            if epoch > start_epoch:
                lr_scheduler.step(
                    metrics=valid_loss
                )  # Can break if exponential LR, TODO fix that!
        else:
            if swa_start:
                logging.info("Changing loss based on Stage Two Weights")
                lowest_loss = np.inf
                swa_start = False
                keep_last = True
            loss_fn = swa.loss_fn
            swa.model.update_parameters(model)
            if epoch > start_epoch:
                swa.scheduler.step()

        # Train
        if distributed:
            train_sampler.set_epoch(epoch)
        if "ScheduleFree" in type(optimizer).__name__:
            optimizer.train()
        train_one_epoch(
            model=model,
            loss_fn=loss_fn,
            data_loader=train_loader,
            optimizer=optimizer,
            epoch=epoch,
            output_args=output_args,
            max_grad_norm=max_grad_norm,
            ema=ema,
            logger=logger,
            device=device,
            distributed_model=distributed_model,
            rank=rank,
        )
        if distributed:
            torch.distributed.barrier()

        # Validate
        if epoch % eval_interval == 0:
            model_to_evaluate = (
                model if distributed_model is None else distributed_model
            )
            param_context = (
                ema.average_parameters() if ema is not None else nullcontext()
            )
            if "ScheduleFree" in type(optimizer).__name__:
                optimizer.eval()
            with param_context:
                valid_loss = 0.0
                wandb_log_dict = {}
                for valid_loader_name, valid_loader in valid_loaders.items():
                    valid_loss_head, eval_metrics = evaluate(
                        model=model_to_evaluate,
                        loss_fn=loss_fn,
                        data_loader=valid_loader,
                        output_args=output_args,
                        device=device,
                    )
                    valid_loss += valid_loss_head
                    if rank == 0:
                        valid_err_log(
                            valid_loss_head,
                            eval_metrics,
                            logger,
                            log_errors,
                            epoch,
                            valid_loader_name,
                        )
                        if log_wandb:
                            wandb_log_dict[valid_loader_name] = {
                                "epoch": epoch,
                                "valid_loss": valid_loss_head,
                                "valid_rmse_e_per_atom": eval_metrics[
                                    "rmse_e_per_atom"
                                ],
                                "valid_rmse_f": eval_metrics["rmse_f"],
                            }

            if log_wandb:
                wandb.log(wandb_log_dict)
            if rank == 0:
                if valid_loss >= lowest_loss:
                    patience_counter += 1
                    if patience_counter >= patience and epoch < swa.start:
                        logging.info(
                            f"Stopping optimization after {patience_counter} epochs without improvement and starting Stage Two"
                        )
                        epoch = swa.start
                    elif patience_counter >= patience and epoch >= swa.start:
                        logging.info(
                            f"Stopping optimization after {patience_counter} epochs without improvement"
                        )
                        break
                    if save_all_checkpoints:
                        param_context = (
                            ema.average_parameters()
                            if ema is not None
                            else nullcontext()
                        )
                        with param_context:
                            checkpoint_handler.save(
                                state=CheckpointState(model, optimizer, lr_scheduler),
                                epochs=epoch,
                                keep_last=True,
                            )
                else:
                    lowest_loss = valid_loss
                    patience_counter = 0
                    param_context = (
                        ema.average_parameters() if ema is not None else nullcontext()
                    )
                    with param_context:
                        checkpoint_handler.save(
                            state=CheckpointState(model, optimizer, lr_scheduler),
                            epochs=epoch,
                            keep_last=keep_last,
                        )
                        keep_last = False or save_all_checkpoints
        if distributed:
            torch.distributed.barrier()
        epoch += 1

    logging.info("Training complete")


def train_one_epoch(
    model: torch.nn.Module,
    loss_fn: torch.nn.Module,
    data_loader: DataLoader,
    optimizer: torch.optim.Optimizer,
    epoch: int,
    output_args: Dict[str, bool],
    max_grad_norm: Optional[float],
    ema: Optional[ExponentialMovingAverage],
    logger: MetricsLogger,
    device: torch.device,
    distributed_model: Optional[DistributedDataParallel] = None,
    rank: Optional[int] = 0,
) -> None:
    model_to_train = model if distributed_model is None else distributed_model
    for batch in data_loader:
        _, opt_metrics = take_step(
            model=model_to_train,
            loss_fn=loss_fn,
            batch=batch,
            optimizer=optimizer,
            ema=ema,
            output_args=output_args,
            max_grad_norm=max_grad_norm,
            device=device,
        )
        opt_metrics["mode"] = "opt"
        opt_metrics["epoch"] = epoch
        if rank == 0:
            logger.log(opt_metrics)


def take_step(
    model: torch.nn.Module,
    loss_fn: torch.nn.Module,
    batch: torch_geometric.batch.Batch,
    optimizer: torch.optim.Optimizer,
    ema: Optional[ExponentialMovingAverage],
    output_args: Dict[str, bool],
    max_grad_norm: Optional[float],
    device: torch.device,
) -> Tuple[float, Dict[str, Any]]:
    start_time = time.time()
    batch = batch.to(device)
    optimizer.zero_grad(set_to_none=True)
    batch_dict = batch.to_dict()
    output = model(
        batch_dict,
        training=True,
        compute_force=output_args["forces"],
        compute_virials=output_args["virials"],
        compute_stress=output_args["stress"],
    )
    loss = loss_fn(pred=output, ref=batch)
    loss.backward()
    if max_grad_norm is not None:
        torch.nn.utils.clip_grad_norm_(model.parameters(), max_norm=max_grad_norm)
    optimizer.step()

    if ema is not None:
        ema.update()

    loss_dict = {
        "loss": to_numpy(loss),
        "time": time.time() - start_time,
    }

    return loss, loss_dict


def evaluate(
    model: torch.nn.Module,
    loss_fn: torch.nn.Module,
    data_loader: DataLoader,
    output_args: Dict[str, bool],
    device: torch.device,
) -> Tuple[float, Dict[str, Any]]:
    for param in model.parameters():
        param.requires_grad = False

    metrics = MACELoss(loss_fn=loss_fn).to(device)

    start_time = time.time()
    for batch in data_loader:
        batch = batch.to(device)
        batch_dict = batch.to_dict()
        output = model(
            batch_dict,
            training=False,
            compute_force=output_args["forces"],
            compute_virials=output_args["virials"],
            compute_stress=output_args["stress"],
        )
        avg_loss, aux = metrics(batch, output)

    avg_loss, aux = metrics.compute()
    aux["time"] = time.time() - start_time
    metrics.reset()

    for param in model.parameters():
        param.requires_grad = True

    return avg_loss, aux


class MACELoss(Metric):
    def __init__(self, loss_fn: torch.nn.Module):
        super().__init__()
        self.loss_fn = loss_fn
        self.add_state("total_loss", default=torch.tensor(0.0), dist_reduce_fx="sum")
        self.add_state("num_data", default=torch.tensor(0.0), dist_reduce_fx="sum")
        self.add_state("E_computed", default=torch.tensor(0.0), dist_reduce_fx="sum")
        self.add_state("delta_es", default=[], dist_reduce_fx="cat")
        self.add_state("delta_es_per_atom", default=[], dist_reduce_fx="cat")
        self.add_state("Fs_computed", default=torch.tensor(0.0), dist_reduce_fx="sum")
        self.add_state("fs", default=[], dist_reduce_fx="cat")
        self.add_state("delta_fs", default=[], dist_reduce_fx="cat")
        self.add_state(
            "stress_computed", default=torch.tensor(0.0), dist_reduce_fx="sum"
        )
        self.add_state("delta_stress", default=[], dist_reduce_fx="cat")
        self.add_state(
            "virials_computed", default=torch.tensor(0.0), dist_reduce_fx="sum"
        )
        self.add_state("delta_virials", default=[], dist_reduce_fx="cat")
        self.add_state("delta_virials_per_atom", default=[], dist_reduce_fx="cat")
        self.add_state("Mus_computed", default=torch.tensor(0.0), dist_reduce_fx="sum")
        self.add_state("mus", default=[], dist_reduce_fx="cat")
        self.add_state("delta_mus", default=[], dist_reduce_fx="cat")
        self.add_state("delta_mus_per_atom", default=[], dist_reduce_fx="cat")

    def update(self, batch, output):  # pylint: disable=arguments-differ
        loss = self.loss_fn(pred=output, ref=batch)
        self.total_loss += loss
        self.num_data += batch.num_graphs

        if output.get("energy") is not None and batch.energy is not None:
            self.E_computed += 1.0
            self.delta_es.append(batch.energy - output["energy"])
            self.delta_es_per_atom.append(
                (batch.energy - output["energy"]) / (batch.ptr[1:] - batch.ptr[:-1])
            )
        if output.get("forces") is not None and batch.forces is not None:
            self.Fs_computed += 1.0
            self.fs.append(batch.forces)
            self.delta_fs.append(batch.forces - output["forces"])
        if output.get("stress") is not None and batch.stress is not None:
            self.stress_computed += 1.0
            self.delta_stress.append(batch.stress - output["stress"])
        if output.get("virials") is not None and batch.virials is not None:
            self.virials_computed += 1.0
            self.delta_virials.append(batch.virials - output["virials"])
            self.delta_virials_per_atom.append(
                (batch.virials - output["virials"])
                / (batch.ptr[1:] - batch.ptr[:-1]).view(-1, 1, 1)
            )
        if output.get("dipole") is not None and batch.dipole is not None:
            self.Mus_computed += 1.0
            self.mus.append(batch.dipole)
            self.delta_mus.append(batch.dipole - output["dipole"])
            self.delta_mus_per_atom.append(
                (batch.dipole - output["dipole"])
                / (batch.ptr[1:] - batch.ptr[:-1]).unsqueeze(-1)
            )

    def convert(self, delta: Union[torch.Tensor, List[torch.Tensor]]) -> np.ndarray:
        if isinstance(delta, list):
            delta = torch.cat(delta)
        return to_numpy(delta)

    def compute(self):
        aux = {}
        aux["loss"] = to_numpy(self.total_loss / self.num_data).item()
        if self.E_computed:
            delta_es = self.convert(self.delta_es)
            delta_es_per_atom = self.convert(self.delta_es_per_atom)
            aux["mae_e"] = compute_mae(delta_es)
            aux["mae_e_per_atom"] = compute_mae(delta_es_per_atom)
            aux["rmse_e"] = compute_rmse(delta_es)
            aux["rmse_e_per_atom"] = compute_rmse(delta_es_per_atom)
            aux["q95_e"] = compute_q95(delta_es)
        if self.Fs_computed:
            fs = self.convert(self.fs)
            delta_fs = self.convert(self.delta_fs)
            aux["mae_f"] = compute_mae(delta_fs)
            aux["rel_mae_f"] = compute_rel_mae(delta_fs, fs)
            aux["rmse_f"] = compute_rmse(delta_fs)
            aux["rel_rmse_f"] = compute_rel_rmse(delta_fs, fs)
            aux["q95_f"] = compute_q95(delta_fs)
        if self.stress_computed:
            delta_stress = self.convert(self.delta_stress)
            aux["mae_stress"] = compute_mae(delta_stress)
            aux["rmse_stress"] = compute_rmse(delta_stress)
            aux["q95_stress"] = compute_q95(delta_stress)
        if self.virials_computed:
            delta_virials = self.convert(self.delta_virials)
            delta_virials_per_atom = self.convert(self.delta_virials_per_atom)
            aux["mae_virials"] = compute_mae(delta_virials)
            aux["rmse_virials"] = compute_rmse(delta_virials)
            aux["rmse_virials_per_atom"] = compute_rmse(delta_virials_per_atom)
            aux["q95_virials"] = compute_q95(delta_virials)
        if self.Mus_computed:
            mus = self.convert(self.mus)
            delta_mus = self.convert(self.delta_mus)
            delta_mus_per_atom = self.convert(self.delta_mus_per_atom)
            aux["mae_mu"] = compute_mae(delta_mus)
            aux["mae_mu_per_atom"] = compute_mae(delta_mus_per_atom)
            aux["rel_mae_mu"] = compute_rel_mae(delta_mus, mus)
            aux["rmse_mu"] = compute_rmse(delta_mus)
            aux["rmse_mu_per_atom"] = compute_rmse(delta_mus_per_atom)
            aux["rel_rmse_mu"] = compute_rel_rmse(delta_mus, mus)
            aux["q95_mu"] = compute_q95(delta_mus)

        return aux["loss"], aux<|MERGE_RESOLUTION|>--- conflicted
+++ resolved
@@ -60,11 +60,7 @@
         error_e = eval_metrics["rmse_e_per_atom"] * 1e3
         error_f = eval_metrics["rmse_f"] * 1e3
         logging.info(
-<<<<<<< HEAD
-            f"head: {valid_loader_name}, Epoch {epoch}: loss={valid_loss:.4f}, RMSE_E_per_atom={error_e:.1f} meV, RMSE_F={error_f:.1f} meV / A"
-=======
-            f"{inintial_phrase}: loss={valid_loss:8.4f}, RMSE_E_per_atom={error_e:8.1f} meV, RMSE_F={error_f:8.1f} meV / A"
->>>>>>> e78ae91c
+            f"{inintial_phrase}: head: {valid_loader_name}, loss={valid_loss:8.4f}, RMSE_E_per_atom={error_e:8.1f} meV, RMSE_F={error_f:8.1f} meV / A"
         )
     elif (
         log_errors == "PerAtomRMSEstressvirials"
@@ -74,11 +70,7 @@
         error_f = eval_metrics["rmse_f"] * 1e3
         error_stress = eval_metrics["rmse_stress"] * 1e3
         logging.info(
-<<<<<<< HEAD
-            f"head: {valid_loader_name}, Epoch {epoch}: loss={valid_loss:.4f}, RMSE_E_per_atom={error_e:.1f} meV, RMSE_F={error_f:.1f} meV / A, RMSE_stress={error_stress:.1f} meV / A^3"
-=======
-            f"{inintial_phrase}: loss={valid_loss:8.4f}, RMSE_E_per_atom={error_e:8.1f} meV, RMSE_F={error_f:8.1f} meV / A, RMSE_stress_per_atom={error_stress:8.1f} meV / A^3",
->>>>>>> e78ae91c
+            f"{inintial_phrase}: head: {valid_loader_name}, loss={valid_loss:8.4f}, RMSE_E_per_atom={error_e:8.1f} meV, RMSE_F={error_f:8.1f} meV / A, RMSE_stress_per_atom={error_stress:8.1f} meV / A^3",
         )
     elif (
         log_errors == "PerAtomRMSEstressvirials"
@@ -88,10 +80,7 @@
         error_f = eval_metrics["rmse_f"] * 1e3
         error_virials = eval_metrics["rmse_virials_per_atom"] * 1e3
         logging.info(
-<<<<<<< HEAD
-            f"head: {valid_loader_name}, Epoch {epoch}: loss={valid_loss:.4f}, RMSE_E_per_atom={error_e:.1f} meV, RMSE_F={error_f:.1f} meV / A, RMSE_virials_per_atom={error_virials:.1f} meV"
-=======
-            f"{inintial_phrase}: loss={valid_loss:8.4f}, RMSE_E_per_atom={error_e:8.1f} meV, RMSE_F={error_f:8.1f} meV / A, RMSE_virials_per_atom={error_virials:8.1f} meV",
+            f"{inintial_phrase}: head: {valid_loader_name}, loss={valid_loss:8.4f}, RMSE_E_per_atom={error_e:8.1f} meV, RMSE_F={error_f:8.1f} meV / A, RMSE_virials_per_atom={error_virials:8.1f} meV",
         )
     elif (
         log_errors == "PerAtomMAEstressvirials"
@@ -112,57 +101,36 @@
         error_virials = eval_metrics["mae_virials"] * 1e3
         logging.info(
             f"{inintial_phrase}: loss={valid_loss:8.4f}, MAE_E_per_atom={error_e:8.1f} meV, MAE_F={error_f:8.1f} meV / A, MAE_virials={error_virials:8.1f} meV"
->>>>>>> e78ae91c
         )
     elif log_errors == "TotalRMSE":
         error_e = eval_metrics["rmse_e"] * 1e3
         error_f = eval_metrics["rmse_f"] * 1e3
         logging.info(
-<<<<<<< HEAD
-            f"head: {valid_loader_name}, Epoch {epoch}: loss={valid_loss:.4f}, RMSE_E={error_e:.1f} meV, RMSE_F={error_f:.1f} meV / A"
-=======
-            f"{inintial_phrase}: loss={valid_loss:8.4f}, RMSE_E={error_e:8.1f} meV, RMSE_F={error_f:8.1f} meV / A",
->>>>>>> e78ae91c
+            f"{inintial_phrase}: head: {valid_loader_name}, loss={valid_loss:8.4f}, RMSE_E={error_e:8.1f} meV, RMSE_F={error_f:8.1f} meV / A",
         )
     elif log_errors == "PerAtomMAE":
         error_e = eval_metrics["mae_e_per_atom"] * 1e3
         error_f = eval_metrics["mae_f"] * 1e3
         logging.info(
-<<<<<<< HEAD
-            f"head: {valid_loader_name}, Epoch {epoch}: loss={valid_loss:.4f}, MAE_E_per_atom={error_e:.1f} meV, MAE_F={error_f:.1f} meV / A"
-=======
-            f"{inintial_phrase}: loss={valid_loss:8.4f}, MAE_E_per_atom={error_e:8.1f} meV, MAE_F={error_f:8.1f} meV / A",
->>>>>>> e78ae91c
+            f"{inintial_phrase}: head: {valid_loader_name}, loss={valid_loss:8.4f}, MAE_E_per_atom={error_e:8.1f} meV, MAE_F={error_f:8.1f} meV / A",
         )
     elif log_errors == "TotalMAE":
         error_e = eval_metrics["mae_e"] * 1e3
         error_f = eval_metrics["mae_f"] * 1e3
         logging.info(
-<<<<<<< HEAD
-            f"head: {valid_loader_name}, Epoch {epoch}: loss={valid_loss:.4f}, MAE_E={error_e:.1f} meV, MAE_F={error_f:.1f} meV / A"
-=======
-            f"{inintial_phrase}: loss={valid_loss:8.4f}, MAE_E={error_e:8.1f} meV, MAE_F={error_f:8.1f} meV / A",
->>>>>>> e78ae91c
+            f"{inintial_phrase}: head: {valid_loader_name}, loss={valid_loss:8.4f}, MAE_E={error_e:8.1f} meV, MAE_F={error_f:8.1f} meV / A",
         )
     elif log_errors == "DipoleRMSE":
         error_mu = eval_metrics["rmse_mu_per_atom"] * 1e3
         logging.info(
-<<<<<<< HEAD
-            f"head: {valid_loader_name}, Epoch {epoch}: loss={valid_loss:.4f}, RMSE_MU_per_atom={error_mu:.2f} mDebye"
-=======
-            f"{inintial_phrase}: loss={valid_loss:8.4f}, RMSE_MU_per_atom={error_mu:8.2f} mDebye",
->>>>>>> e78ae91c
+            f"{inintial_phrase}: head: {valid_loader_name}, loss={valid_loss:8.4f}, RMSE_MU_per_atom={error_mu:8.2f} mDebye",
         )
     elif log_errors == "EnergyDipoleRMSE":
         error_e = eval_metrics["rmse_e_per_atom"] * 1e3
         error_f = eval_metrics["rmse_f"] * 1e3
         error_mu = eval_metrics["rmse_mu_per_atom"] * 1e3
         logging.info(
-<<<<<<< HEAD
-            f"head: {valid_loader_name}, Epoch {epoch}: loss={valid_loss:.4f}, RMSE_E_per_atom={error_e:.1f} meV, RMSE_F={error_f:.1f} meV / A, RMSE_Mu_per_atom={error_mu:.2f} mDebye"
-=======
-            f"{inintial_phrase}: loss={valid_loss:8.4f}, RMSE_E_per_atom={error_e:8.1f} meV, RMSE_F={error_f:8.1f} meV / A, RMSE_Mu_per_atom={error_mu:8.2f} mDebye",
->>>>>>> e78ae91c
+            f"{inintial_phrase}: head: {valid_loader_name}, loss={valid_loss:8.4f}, RMSE_E_per_atom={error_e:8.1f} meV, RMSE_F={error_f:8.1f} meV / A, RMSE_Mu_per_atom={error_mu:8.2f} mDebye",
         )
 
 
