###########################################################################################
# Training script
# Authors: Ilyes Batatia, Gregor Simm, David Kovacs
# This program is distributed under the MIT License (see MIT.md)
###########################################################################################

import dataclasses
import logging
import time
from collections import defaultdict
from contextlib import nullcontext
from typing import Any, Dict, List, Optional, Tuple, Union

import numpy as np
import torch
import torch.distributed
from torch.nn.parallel import DistributedDataParallel
from torch.optim import LBFGS
from torch.optim.swa_utils import SWALR, AveragedModel
from torch.utils.data import DataLoader
from torch.utils.data.distributed import DistributedSampler
from torch_ema import ExponentialMovingAverage
from torchmetrics import Metric

from mace.cli.visualise_train import TrainingPlotter

from . import torch_geometric
from .checkpoint import CheckpointHandler, CheckpointState
from .torch_tools import to_numpy
from .utils import (
    MetricsLogger,
    compute_mae,
    compute_q95,
    compute_rel_mae,
    compute_rel_rmse,
    compute_rmse,
    filter_nonzero_weight,
)


@dataclasses.dataclass
class SWAContainer:
    model: AveragedModel
    scheduler: SWALR
    start: int
    loss_fn: torch.nn.Module


def valid_err_log(
    valid_loss,
    eval_metrics,
    logger,
    log_errors,
    epoch=None,
    valid_loader_name="Default",
):
    eval_metrics["mode"] = "eval"
    eval_metrics["epoch"] = epoch
    eval_metrics["head"] = valid_loader_name
    logger.log(eval_metrics)
    if epoch is None:
        inintial_phrase = "Initial"
    else:
        inintial_phrase = f"Epoch {epoch}"
    if log_errors == "PerAtomRMSE":
        error_e = eval_metrics["rmse_e_per_atom"] * 1e3
        error_f = eval_metrics["rmse_f"] * 1e3
        logging.info(
            f"{inintial_phrase}: head: {valid_loader_name}, loss={valid_loss:8.8f}, RMSE_E_per_atom={error_e:8.2f} meV, RMSE_F={error_f:8.2f} meV / A"
        )
    elif (
        log_errors == "PerAtomRMSEstressvirials"
        and eval_metrics["rmse_stress"] is not None
    ):
        error_e = eval_metrics["rmse_e_per_atom"] * 1e3
        error_f = eval_metrics["rmse_f"] * 1e3
        error_stress = eval_metrics["rmse_stress"] * 1e3
        logging.info(
            f"{inintial_phrase}: head: {valid_loader_name}, loss={valid_loss:8.8f}, RMSE_E_per_atom={error_e:8.2f} meV, RMSE_F={error_f:8.2f} meV / A, RMSE_stress={error_stress:8.2f} meV / A^3",
        )
    elif (
        log_errors == "PerAtomRMSEstressvirials"
        and eval_metrics["rmse_virials_per_atom"] is not None
    ):
        error_e = eval_metrics["rmse_e_per_atom"] * 1e3
        error_f = eval_metrics["rmse_f"] * 1e3
        error_virials = eval_metrics["rmse_virials_per_atom"] * 1e3
        logging.info(
            f"{inintial_phrase}: head: {valid_loader_name}, loss={valid_loss:8.8f}, RMSE_E_per_atom={error_e:8.2f} meV, RMSE_F={error_f:8.2f} meV / A, RMSE_virials_per_atom={error_virials:8.2f} meV",
        )
    elif (
        log_errors == "PerAtomMAEstressvirials"
        and eval_metrics["mae_stress_per_atom"] is not None
    ):
        error_e = eval_metrics["mae_e_per_atom"] * 1e3
        error_f = eval_metrics["mae_f"] * 1e3
        error_stress = eval_metrics["mae_stress"] * 1e3
        logging.info(
            f"{inintial_phrase}: loss={valid_loss:8.8f}, MAE_E_per_atom={error_e:8.2f} meV, MAE_F={error_f:8.2f} meV / A, MAE_stress={error_stress:8.2f} meV / A^3"
        )
    elif (
        log_errors == "PerAtomMAEstressvirials"
        and eval_metrics["mae_virials_per_atom"] is not None
    ):
        error_e = eval_metrics["mae_e_per_atom"] * 1e3
        error_f = eval_metrics["mae_f"] * 1e3
        error_virials = eval_metrics["mae_virials"] * 1e3
        logging.info(
            f"{inintial_phrase}: loss={valid_loss:8.8f}, MAE_E_per_atom={error_e:8.2f} meV, MAE_F={error_f:8.2f} meV / A, MAE_virials={error_virials:8.2f} meV"
        )
    elif log_errors == "TotalRMSE":
        error_e = eval_metrics["rmse_e"] * 1e3
        error_f = eval_metrics["rmse_f"] * 1e3
        logging.info(
            f"{inintial_phrase}: head: {valid_loader_name}, loss={valid_loss:8.8f}, RMSE_E={error_e:8.2f} meV, RMSE_F={error_f:8.2f} meV / A",
        )
    elif log_errors == "PerAtomMAE":
        error_e = eval_metrics["mae_e_per_atom"] * 1e3
        error_f = eval_metrics["mae_f"] * 1e3
        logging.info(
            f"{inintial_phrase}: head: {valid_loader_name}, loss={valid_loss:8.8f}, MAE_E_per_atom={error_e:8.2f} meV, MAE_F={error_f:8.2f} meV / A",
        )
    elif log_errors == "TotalMAE":
        error_e = eval_metrics["mae_e"] * 1e3
        error_f = eval_metrics["mae_f"] * 1e3
        logging.info(
            f"{inintial_phrase}: head: {valid_loader_name}, loss={valid_loss:8.8f}, MAE_E={error_e:8.2f} meV, MAE_F={error_f:8.2f} meV / A",
        )
    elif log_errors == "DipoleRMSE":
        error_mu = eval_metrics["rmse_mu_per_atom"] * 1e3
        logging.info(
            f"{inintial_phrase}: head: {valid_loader_name}, loss={valid_loss:8.8f}, RMSE_MU_per_atom={error_mu:8.2f} mDebye",
        )
    elif log_errors == "DipolePolarRMSE":
        error_mu = eval_metrics["rmse_mu_per_atom"] * 1e3
        error_polarizability = eval_metrics["rmse_polarizability_per_atom"] * 1e3
        logging.info(
            f"{inintial_phrase}: head: {valid_loader_name}, loss={valid_loss:.4f}, RMSE_MU_per_atom={error_mu:.2f} me A, RMSE_polarizability_per_atom={error_polarizability:.2f} me A^2 / V",
        )
    elif log_errors == "EnergyDipoleRMSE":
        error_e = eval_metrics["rmse_e_per_atom"] * 1e3
        error_f = eval_metrics["rmse_f"] * 1e3
        error_mu = eval_metrics["rmse_mu_per_atom"] * 1e3
        logging.info(
            f"{inintial_phrase}: head: {valid_loader_name}, loss={valid_loss:8.8f}, RMSE_E_per_atom={error_e:8.2f} meV, RMSE_F={error_f:8.2f} meV / A, RMSE_Mu_per_atom={error_mu:8.2f} mDebye",
        )


def train(
    model: torch.nn.Module,
    loss_fn: torch.nn.Module,
    train_loader: DataLoader,
    valid_loaders: Dict[str, DataLoader],
    optimizer: torch.optim.Optimizer,
    lr_scheduler: torch.optim.lr_scheduler.ExponentialLR,
    start_epoch: int,
    max_num_epochs: int,
    patience: int,
    checkpoint_handler: CheckpointHandler,
    logger: MetricsLogger,
    eval_interval: int,
    output_args: Dict[str, bool],
    device: torch.device,
    log_errors: str,
    swa: Optional[SWAContainer] = None,
    ema: Optional[ExponentialMovingAverage] = None,
    max_grad_norm: Optional[float] = 10.0,
    log_wandb: bool = False,
    distributed: bool = False,
    save_all_checkpoints: bool = False,
    plotter: TrainingPlotter = None,
    distributed_model: Optional[DistributedDataParallel] = None,
    train_sampler: Optional[DistributedSampler] = None,
    rank: Optional[int] = 0,
):
    lowest_loss = np.inf
    valid_loss = np.inf
    patience_counter = 0
    swa_start = True
    keep_last = False
    if log_wandb:
        import wandb

    if max_grad_norm is not None:
        logging.info(f"Using gradient clipping with tolerance={max_grad_norm:.3f}")

    logging.info("")
    logging.info("===========TRAINING===========")
    logging.info("Started training, reporting errors on validation set")
    logging.info("Loss metrics on validation set")
    epoch = start_epoch

    # log validation loss before _any_ training
    for valid_loader_name, valid_loader in valid_loaders.items():
        valid_loss_head, eval_metrics = evaluate(
            model=model,
            loss_fn=loss_fn,
            data_loader=valid_loader,
            output_args=output_args,
            device=device,
        )
        valid_err_log(
            valid_loss_head, eval_metrics, logger, log_errors, None, valid_loader_name
        )
    valid_loss = valid_loss_head  # consider only the last head for the checkpoint

    while epoch < max_num_epochs:
        # LR scheduler and SWA update
        if swa is None or epoch < swa.start:
            if epoch > start_epoch:
                lr_scheduler.step(
                    metrics=valid_loss
                )  # Can break if exponential LR, TODO fix that!
        else:
            if swa_start:
                logging.info("Changing loss based on Stage Two Weights")
                lowest_loss = np.inf
                swa_start = False
                keep_last = True
            loss_fn = swa.loss_fn
            swa.model.update_parameters(model)
            if epoch > start_epoch:
                swa.scheduler.step()

        # Train
        if distributed:
            train_sampler.set_epoch(epoch)
        if "ScheduleFree" in type(optimizer).__name__:
            optimizer.train()
        train_one_epoch(
            model=model,
            loss_fn=loss_fn,
            data_loader=train_loader,
            optimizer=optimizer,
            epoch=epoch,
            output_args=output_args,
            max_grad_norm=max_grad_norm,
            ema=ema,
            logger=logger,
            device=device,
            distributed=distributed,
            distributed_model=distributed_model,
            rank=rank,
        )
        if distributed:
            torch.distributed.barrier()

        # Validate
        if epoch % eval_interval == 0:
            model_to_evaluate = (
                model if distributed_model is None else distributed_model
            )
            param_context = (
                ema.average_parameters() if ema is not None else nullcontext()
            )
            if "ScheduleFree" in type(optimizer).__name__:
                optimizer.eval()
            with param_context:
                wandb_log_dict = {}
                for valid_loader_name, valid_loader in valid_loaders.items():
                    valid_loss_head, eval_metrics = evaluate(
                        model=model_to_evaluate,
                        loss_fn=loss_fn,
                        data_loader=valid_loader,
                        output_args=output_args,
                        device=device,
                    )
                    if rank == 0:
                        valid_err_log(
                            valid_loss_head,
                            eval_metrics,
                            logger,
                            log_errors,
                            epoch,
                            valid_loader_name,
                        )
                        if log_wandb:
                            wandb_log_dict[valid_loader_name] = {
                                "epoch": epoch,
                                "valid_loss": valid_loss_head,
                                "valid_rmse_e_per_atom": eval_metrics[
                                    "rmse_e_per_atom"
                                ],
                                "valid_rmse_f": eval_metrics["rmse_f"],
                            }
                if plotter and epoch % plotter.plot_frequency == 0:
                    try:
                        plotter.plot(epoch, model_to_evaluate, rank)
                    except Exception as e:  # pylint: disable=broad-except
                        logging.debug(f"Plotting failed: {e}")
                valid_loss = (
                    valid_loss_head  # consider only the last head for the checkpoint
                )
            if log_wandb:
                wandb.log(wandb_log_dict)
            if rank == 0:
                if valid_loss >= lowest_loss:
                    patience_counter += 1
                    if patience_counter >= patience:
                        if swa is not None and epoch < swa.start:
                            logging.info(
                                f"Stopping optimization after {patience_counter} epochs without improvement and starting Stage Two"
                            )
                            epoch = swa.start
                        else:
                            logging.info(
                                f"Stopping optimization after {patience_counter} epochs without improvement"
                            )
                            break
                    if save_all_checkpoints:
                        param_context = (
                            ema.average_parameters()
                            if ema is not None
                            else nullcontext()
                        )
                        with param_context:
                            checkpoint_handler.save(
                                state=CheckpointState(model, optimizer, lr_scheduler),
                                epochs=epoch,
                                keep_last=True,
                            )
                else:
                    lowest_loss = valid_loss
                    patience_counter = 0
                    param_context = (
                        ema.average_parameters() if ema is not None else nullcontext()
                    )
                    with param_context:
                        checkpoint_handler.save(
                            state=CheckpointState(model, optimizer, lr_scheduler),
                            epochs=epoch,
                            keep_last=keep_last,
                        )
                        keep_last = False or save_all_checkpoints
        if distributed:
            torch.distributed.barrier()
        epoch += 1

    logging.info("Training complete")


def train_one_epoch(
    model: torch.nn.Module,
    loss_fn: torch.nn.Module,
    data_loader: DataLoader,
    optimizer: torch.optim.Optimizer,
    epoch: int,
    output_args: Dict[str, bool],
    max_grad_norm: Optional[float],
    ema: Optional[ExponentialMovingAverage],
    logger: MetricsLogger,
    device: torch.device,
    distributed: bool,
    distributed_model: Optional[DistributedDataParallel] = None,
    rank: Optional[int] = 0,
) -> None:
    model_to_train = model if distributed_model is None else distributed_model

    if isinstance(optimizer, LBFGS):
        _, opt_metrics = take_step_lbfgs(
            model=model_to_train,
            loss_fn=loss_fn,
            data_loader=data_loader,
            optimizer=optimizer,
            ema=ema,
            output_args=output_args,
            max_grad_norm=max_grad_norm,
            device=device,
            distributed=distributed,
            rank=rank,
        )
        opt_metrics["mode"] = "opt"
        opt_metrics["epoch"] = epoch
        if rank == 0:
            logger.log(opt_metrics)
    else:
        for batch in data_loader:
            _, opt_metrics = take_step(
                model=model_to_train,
                loss_fn=loss_fn,
                batch=batch,
                optimizer=optimizer,
                ema=ema,
                output_args=output_args,
                max_grad_norm=max_grad_norm,
                device=device,
            )
            opt_metrics["mode"] = "opt"
            opt_metrics["epoch"] = epoch
            if rank == 0:
                logger.log(opt_metrics)


def take_step(
    model: torch.nn.Module,
    loss_fn: torch.nn.Module,
    batch: torch_geometric.batch.Batch,
    optimizer: torch.optim.Optimizer,
    ema: Optional[ExponentialMovingAverage],
    output_args: Dict[str, bool],
    max_grad_norm: Optional[float],
    device: torch.device,
) -> Tuple[float, Dict[str, Any]]:
    start_time = time.time()
    batch = batch.to(device)
    batch_dict = batch.to_dict()

    def closure():
        optimizer.zero_grad(set_to_none=True)
        output = model(
            batch_dict,
            training=True,
            compute_force=output_args["forces"],
            compute_virials=output_args["virials"],
            compute_stress=output_args["stress"],
        )
        loss = loss_fn(pred=output, ref=batch)
        loss.backward()
        if max_grad_norm is not None:
            torch.nn.utils.clip_grad_norm_(model.parameters(), max_norm=max_grad_norm)

        return loss

    loss = closure()
    optimizer.step()

    if ema is not None:
        ema.update()

    loss_dict = {
        "loss": to_numpy(loss),
        "time": time.time() - start_time,
    }

    return loss, loss_dict


def take_step_lbfgs(
    model: torch.nn.Module,
    loss_fn: torch.nn.Module,
    data_loader: DataLoader,
    optimizer: torch.optim.Optimizer,
    ema: Optional[ExponentialMovingAverage],
    output_args: Dict[str, bool],
    max_grad_norm: Optional[float],
    device: torch.device,
    distributed: bool,
    rank: int,
) -> Tuple[float, Dict[str, Any]]:
    start_time = time.time()
    logging.debug(
        f"Max Allocated: {torch.cuda.max_memory_allocated() / 1024**2:.2f} MB"
    )

    total_sample_count = 0
    for batch in data_loader:
        total_sample_count += batch.num_graphs

    if distributed:
        global_sample_count = torch.tensor(total_sample_count, device=device)
        torch.distributed.all_reduce(
            global_sample_count, op=torch.distributed.ReduceOp.SUM
        )
        total_sample_count = global_sample_count.item()

    signal = torch.zeros(1, device=device) if distributed else None

    def closure():
        if distributed:
            if rank == 0:
                signal.fill_(1)
                torch.distributed.broadcast(signal, src=0)

            for param in model.parameters():
                torch.distributed.broadcast(param.data, src=0)

        optimizer.zero_grad(set_to_none=True)
        total_loss = torch.tensor(0.0, device=device)

        # Process each batch and then collect the results we pass to the optimizer
        for batch in data_loader:
            batch = batch.to(device)
            batch_dict = batch.to_dict()
            output = model(
                batch_dict,
                training=True,
                compute_force=output_args["forces"],
                compute_virials=output_args["virials"],
                compute_stress=output_args["stress"],
            )
            batch_loss = loss_fn(pred=output, ref=batch)
            batch_loss = batch_loss * (batch.num_graphs / total_sample_count)

            batch_loss.backward()
            total_loss += batch_loss

        if max_grad_norm is not None:
            torch.nn.utils.clip_grad_norm_(model.parameters(), max_norm=max_grad_norm)

        if distributed:
            torch.distributed.all_reduce(total_loss, op=torch.distributed.ReduceOp.SUM)
        return total_loss

    if distributed:
        if rank == 0:
            loss = optimizer.step(closure)
            signal.fill_(0)
            torch.distributed.broadcast(signal, src=0)
        else:
            while True:
                # Other ranks wait for signals from rank 0
                torch.distributed.broadcast(signal, src=0)
                if signal.item() == 0:
                    break
                if signal.item() == 1:
                    loss = closure()

        for param in model.parameters():
            torch.distributed.broadcast(param.data, src=0)
    else:
        loss = optimizer.step(closure)

    if ema is not None:
        ema.update()

    loss_dict = {
        "loss": to_numpy(loss),
        "time": time.time() - start_time,
    }

    return loss, loss_dict


def evaluate(
    model: torch.nn.Module,
    loss_fn: torch.nn.Module,
    data_loader: DataLoader,
    output_args: Dict[str, bool],
    device: torch.device,
) -> Tuple[float, Dict[str, Any]]:
    for param in model.parameters():
        param.requires_grad = False

    metrics = MACELoss(loss_fn=loss_fn).to(device)

    start_time = time.time()
    for batch in data_loader:
        batch = batch.to(device)
        batch_dict = batch.to_dict()
        output = model(
            batch_dict,
            training=False,
            compute_force=output_args["forces"],
            compute_virials=output_args["virials"],
            compute_stress=output_args["stress"],
        )
        avg_loss, aux = metrics(batch, output)

    avg_loss, aux = metrics.compute()
    aux["time"] = time.time() - start_time
    metrics.reset()

    for param in model.parameters():
        param.requires_grad = True

    return avg_loss, aux


class MACELoss(Metric):
    def __init__(self, loss_fn: torch.nn.Module):
        super().__init__()
        self.loss_fn = loss_fn
        self.add_state("total_loss", default=torch.tensor(0.0), dist_reduce_fx="sum")
        self.add_state("num_data", default=torch.tensor(0.0), dist_reduce_fx="sum")
        self.add_state("E_computed", default=torch.tensor(0.0), dist_reduce_fx="sum")
        self.add_state("delta_es", default=[], dist_reduce_fx="cat")
        self.add_state("delta_es_per_atom", default=[], dist_reduce_fx="cat")
        self.add_state("Fs_computed", default=torch.tensor(0.0), dist_reduce_fx="sum")
        self.add_state("fs", default=[], dist_reduce_fx="cat")
        self.add_state("delta_fs", default=[], dist_reduce_fx="cat")
        self.add_state(
            "stress_computed", default=torch.tensor(0.0), dist_reduce_fx="sum"
        )
        self.add_state("delta_stress", default=[], dist_reduce_fx="cat")
        self.add_state(
            "virials_computed", default=torch.tensor(0.0), dist_reduce_fx="sum"
        )
        self.add_state("delta_virials", default=[], dist_reduce_fx="cat")
        self.add_state("delta_virials_per_atom", default=[], dist_reduce_fx="cat")
        self.add_state("Mus_computed", default=torch.tensor(0.0), dist_reduce_fx="sum")
        self.add_state("mus", default=[], dist_reduce_fx="cat")
        self.add_state("delta_mus", default=[], dist_reduce_fx="cat")
        self.add_state("delta_mus_per_atom", default=[], dist_reduce_fx="cat")
        self.add_state(
            "polarizability_computed", default=torch.tensor(0.0), dist_reduce_fx="sum"
        )
        self.add_state("delta_polarizability", default=[], dist_reduce_fx="cat")
        self.add_state(
            "delta_polarizability_per_atom", default=[], dist_reduce_fx="cat"
        )

    def update(self, batch, output):  # pylint: disable=arguments-differ
        loss = self.loss_fn(pred=output, ref=batch)
        self.total_loss += loss
        self.num_data += batch.num_graphs

        if output.get("energy") is not None and batch.energy is not None:
            self.delta_es.append(batch.energy - output["energy"])
            self.delta_es_per_atom.append(
                (batch.energy - output["energy"]) / (batch.ptr[1:] - batch.ptr[:-1])
            )
            self.E_computed += filter_nonzero_weight(
                batch, self.delta_es, batch.weight, batch.energy_weight
            )  # DEBUG , label="delta_es")
            filter_nonzero_weight(
                batch, self.delta_es_per_atom, batch.weight, batch.energy_weight
            )  # DEBUG , label="delta_es_per_atom")
        if output.get("forces") is not None and batch.forces is not None:
            self.fs.append(batch.forces)
            self.delta_fs.append(batch.forces - output["forces"])
            self.Fs_computed += filter_nonzero_weight(
                batch,
                self.delta_fs,
                batch.weight,
                batch.forces_weight,
                spread_atoms=True,
            )  # DEBUG , label="delta_fs")
        if output.get("stress") is not None and batch.stress is not None:
            self.delta_stress.append(batch.stress - output["stress"])
            self.stress_computed += filter_nonzero_weight(
                batch, self.delta_stress, batch.weight, batch.stress_weight
            )  # DEBUG , label="delta_stress")
        if output.get("virials") is not None and batch.virials is not None:
            self.delta_virials.append(batch.virials - output["virials"])
            self.delta_virials_per_atom.append(
                (batch.virials - output["virials"])
                / (batch.ptr[1:] - batch.ptr[:-1]).view(-1, 1, 1)
            )
            self.virials_computed += filter_nonzero_weight(
                batch, self.delta_virials, batch.weight, batch.virials_weight
            )  # DEBUG , label="delta_virials")
            filter_nonzero_weight(
                batch, self.delta_virials_per_atom, batch.weight, batch.virials_weight
            )  # DEBUG , label="delta_virials_per_atom")
        if output.get("dipole") is not None and batch.dipole is not None:
            self.mus.append(batch.dipole)
            self.delta_mus.append(batch.dipole - output["dipole"])
            self.delta_mus_per_atom.append(
                (batch.dipole - output["dipole"])
                / (batch.ptr[1:] - batch.ptr[:-1]).unsqueeze(-1)
            )
<<<<<<< HEAD
            self.Mus_computed += filter_nonzero_weight(
                batch,
                self.delta_mus,
                batch.weight,
                batch.dipole_weight,
                spread_quantity_vector=False,
            )  # DEBUG , label="delta_mus")
            filter_nonzero_weight(
                batch,
                self.delta_mus_per_atom,
                batch.weight,
                batch.dipole_weight,
                spread_quantity_vector=False,
            )  # DEBUG , label="delta_mus_per_atom")
=======
        if (
            output.get("polarizability") is not None
            and batch.polarizability is not None
        ):
            self.polarizability_computed += 1.0
            self.delta_polarizability.append(
                batch.polarizability - output["polarizability"]
            )
            self.delta_polarizability_per_atom.append(
                (batch.polarizability - output["polarizability"])
                / (batch.ptr[1:] - batch.ptr[:-1]).unsqueeze(-1).unsqueeze(-1)
            )
>>>>>>> 3d6d6c5f

    def convert(self, delta: Union[torch.Tensor, List[torch.Tensor]]) -> np.ndarray:
        if isinstance(delta, list):
            delta = torch.cat(delta)
        return to_numpy(delta)

    def compute(self):

        class NoneMultiply:
            def __mul__(self, other):
                return NoneMultiply()

            def __rmul__(self, other):
                return NoneMultiply()

            def __imul__(self, other):
                return NoneMultiply()

            def __format__(self, format_spec):
                return str(None)

        aux = defaultdict(NoneMultiply)
        aux["loss"] = to_numpy(self.total_loss / self.num_data).item()
        if self.E_computed:
            delta_es = self.convert(self.delta_es)
            delta_es_per_atom = self.convert(self.delta_es_per_atom)
            aux["mae_e"] = compute_mae(delta_es)
            aux["mae_e_per_atom"] = compute_mae(delta_es_per_atom)
            aux["rmse_e"] = compute_rmse(delta_es)
            aux["rmse_e_per_atom"] = compute_rmse(delta_es_per_atom)
            aux["q95_e"] = compute_q95(delta_es)
        if self.Fs_computed:
            fs = self.convert(self.fs)
            delta_fs = self.convert(self.delta_fs)
            aux["mae_f"] = compute_mae(delta_fs)
            aux["rel_mae_f"] = compute_rel_mae(delta_fs, fs)
            aux["rmse_f"] = compute_rmse(delta_fs)
            aux["rel_rmse_f"] = compute_rel_rmse(delta_fs, fs)
            aux["q95_f"] = compute_q95(delta_fs)
        if self.stress_computed:
            delta_stress = self.convert(self.delta_stress)
            aux["mae_stress"] = compute_mae(delta_stress)
            aux["rmse_stress"] = compute_rmse(delta_stress)
            aux["q95_stress"] = compute_q95(delta_stress)
        if self.virials_computed:
            delta_virials = self.convert(self.delta_virials)
            delta_virials_per_atom = self.convert(self.delta_virials_per_atom)
            aux["mae_virials"] = compute_mae(delta_virials)
            aux["rmse_virials"] = compute_rmse(delta_virials)
            aux["rmse_virials_per_atom"] = compute_rmse(delta_virials_per_atom)
            aux["q95_virials"] = compute_q95(delta_virials)
        if self.Mus_computed:
            mus = self.convert(self.mus)
            delta_mus = self.convert(self.delta_mus)
            delta_mus_per_atom = self.convert(self.delta_mus_per_atom)
            aux["mae_mu"] = compute_mae(delta_mus)
            aux["mae_mu_per_atom"] = compute_mae(delta_mus_per_atom)
            aux["rel_mae_mu"] = compute_rel_mae(delta_mus, mus)
            aux["rmse_mu"] = compute_rmse(delta_mus)
            aux["rmse_mu_per_atom"] = compute_rmse(delta_mus_per_atom)
            aux["rel_rmse_mu"] = compute_rel_rmse(delta_mus, mus)
            aux["q95_mu"] = compute_q95(delta_mus)
        if self.polarizability_computed:
            delta_polarizability = self.convert(self.delta_polarizability)
            delta_polarizability_per_atom = self.convert(
                self.delta_polarizability_per_atom
            )
            aux["mae_polarizability"] = compute_mae(delta_polarizability)
            aux["mae_polarizability_per_atom"] = compute_mae(
                delta_polarizability_per_atom
            )
            aux["rmse_polarizability"] = compute_rmse(delta_polarizability)
            aux["rmse_polarizability_per_atom"] = compute_rmse(
                delta_polarizability_per_atom
            )
            aux["q95_polarizability"] = compute_q95(delta_polarizability)

        return aux["loss"], aux<|MERGE_RESOLUTION|>--- conflicted
+++ resolved
@@ -649,7 +649,6 @@
                 (batch.dipole - output["dipole"])
                 / (batch.ptr[1:] - batch.ptr[:-1]).unsqueeze(-1)
             )
-<<<<<<< HEAD
             self.Mus_computed += filter_nonzero_weight(
                 batch,
                 self.delta_mus,
@@ -664,12 +663,11 @@
                 batch.dipole_weight,
                 spread_quantity_vector=False,
             )  # DEBUG , label="delta_mus_per_atom")
-=======
         if (
             output.get("polarizability") is not None
             and batch.polarizability is not None
         ):
-            self.polarizability_computed += 1.0
+            self.polarizability_computed += 1.0 # TODO: add the filtering of missing data
             self.delta_polarizability.append(
                 batch.polarizability - output["polarizability"]
             )
@@ -677,7 +675,6 @@
                 (batch.polarizability - output["polarizability"])
                 / (batch.ptr[1:] - batch.ptr[:-1]).unsqueeze(-1).unsqueeze(-1)
             )
->>>>>>> 3d6d6c5f
 
     def convert(self, delta: Union[torch.Tensor, List[torch.Tensor]]) -> np.ndarray:
         if isinstance(delta, list):
