###########################################################################################
# Training script
# Authors: Ilyes Batatia, Gregor Simm, David Kovacs
# This program is distributed under the MIT License (see MIT.md)
###########################################################################################

import dataclasses
import logging
import time
from collections import defaultdict
from contextlib import nullcontext
from typing import Any, Dict, List, Optional, Tuple, Union

import numpy as np
import torch
import torch.distributed
from torch.nn.parallel import DistributedDataParallel
from torch.optim import LBFGS
from torch.optim.swa_utils import SWALR, AveragedModel
from torch.utils.data import DataLoader
from torch.utils.data.distributed import DistributedSampler
from torch_ema import ExponentialMovingAverage
from torchmetrics import Metric

from mace.cli.visualise_train import TrainingPlotter

from . import torch_geometric
from .checkpoint import CheckpointHandler, CheckpointState
from .torch_tools import to_numpy
from .utils import (
    MetricsLogger,
    compute_mae,
    compute_q95,
    compute_rel_mae,
    compute_rel_rmse,
    compute_rmse,
    filter_nonzero_weight,
)

from mace.modules.utils import compute_molecular_polarizabilities


@dataclasses.dataclass
class SWAContainer:
    model: AveragedModel
    scheduler: SWALR
    start: int
    loss_fn: torch.nn.Module


def valid_err_log(
    valid_loss,
    eval_metrics,
    logger,
    log_errors,
    epoch=None,
    valid_loader_name="Default",
):
    eval_metrics["mode"] = "eval"
    eval_metrics["epoch"] = epoch
    eval_metrics["head"] = valid_loader_name
    logger.log(eval_metrics)
    if epoch is None:
        inintial_phrase = "Initial"
    else:
        inintial_phrase = f"Epoch {epoch}"
    if log_errors == "PerAtomRMSE":
        error_e = eval_metrics["rmse_e_per_atom"] * 1e3
        error_f = eval_metrics["rmse_f"] * 1e3
        logging.info(
            f"{inintial_phrase}: head: {valid_loader_name}, loss={valid_loss:8.8f}, RMSE_E_per_atom={error_e:8.2f} meV, RMSE_F={error_f:8.2f} meV / A"
        )
    elif (
        log_errors == "PerAtomRMSEstressvirials"
        and eval_metrics["rmse_stress"] is not None
    ):
        error_e = eval_metrics["rmse_e_per_atom"] * 1e3
        error_f = eval_metrics["rmse_f"] * 1e3
        error_stress = eval_metrics["rmse_stress"] * 1e3
        logging.info(
            f"{inintial_phrase}: head: {valid_loader_name}, loss={valid_loss:8.8f}, RMSE_E_per_atom={error_e:8.2f} meV, RMSE_F={error_f:8.2f} meV / A, RMSE_stress={error_stress:8.2f} meV / A^3",
        )
    elif (
        log_errors == "PerAtomRMSEstressvirials"
        and eval_metrics["rmse_virials_per_atom"] is not None
    ):
        error_e = eval_metrics["rmse_e_per_atom"] * 1e3
        error_f = eval_metrics["rmse_f"] * 1e3
        error_virials = eval_metrics["rmse_virials_per_atom"] * 1e3
        logging.info(
            f"{inintial_phrase}: head: {valid_loader_name}, loss={valid_loss:8.8f}, RMSE_E_per_atom={error_e:8.2f} meV, RMSE_F={error_f:8.2f} meV / A, RMSE_virials_per_atom={error_virials:8.2f} meV",
        )
    elif (
        log_errors == "PerAtomMAEstressvirials"
        and eval_metrics["mae_stress_per_atom"] is not None
    ):
        error_e = eval_metrics["mae_e_per_atom"] * 1e3
        error_f = eval_metrics["mae_f"] * 1e3
        error_stress = eval_metrics["mae_stress"] * 1e3
        logging.info(
            f"{inintial_phrase}: loss={valid_loss:8.8f}, MAE_E_per_atom={error_e:8.2f} meV, MAE_F={error_f:8.2f} meV / A, MAE_stress={error_stress:8.2f} meV / A^3"
        )
    elif (
        log_errors == "PerAtomMAEstressvirials"
        and eval_metrics["mae_virials_per_atom"] is not None
    ):
        error_e = eval_metrics["mae_e_per_atom"] * 1e3
        error_f = eval_metrics["mae_f"] * 1e3
        error_virials = eval_metrics["mae_virials"] * 1e3
        logging.info(
            f"{inintial_phrase}: loss={valid_loss:8.8f}, MAE_E_per_atom={error_e:8.2f} meV, MAE_F={error_f:8.2f} meV / A, MAE_virials={error_virials:8.2f} meV"
        )
    elif log_errors == "TotalRMSE":
        error_e = eval_metrics["rmse_e"] * 1e3
        error_f = eval_metrics["rmse_f"] * 1e3
        logging.info(
            f"{inintial_phrase}: head: {valid_loader_name}, loss={valid_loss:8.8f}, RMSE_E={error_e:8.2f} meV, RMSE_F={error_f:8.2f} meV / A",
        )
    elif log_errors == "PerAtomMAE":
        error_e = eval_metrics["mae_e_per_atom"] * 1e3
        error_f = eval_metrics["mae_f"] * 1e3
        logging.info(
            f"{inintial_phrase}: head: {valid_loader_name}, loss={valid_loss:8.8f}, MAE_E_per_atom={error_e:8.2f} meV, MAE_F={error_f:8.2f} meV / A",
        )
    elif log_errors == "TotalMAE":
        error_e = eval_metrics["mae_e"] * 1e3
        error_f = eval_metrics["mae_f"] * 1e3
        logging.info(
            f"{inintial_phrase}: head: {valid_loader_name}, loss={valid_loss:8.8f}, MAE_E={error_e:8.2f} meV, MAE_F={error_f:8.2f} meV / A",
        )
    elif log_errors == "DipoleRMSE":
        error_mu = eval_metrics["rmse_mu_per_atom"] * 1e3
        logging.info(
            f"{inintial_phrase}: head: {valid_loader_name}, loss={valid_loss:8.8f}, RMSE_MU_per_atom={error_mu:8.2f} mDebye",
        )
    elif log_errors == "DipolePolarRMSE":
        error_mu = eval_metrics["rmse_mu_per_atom"] * 1e3
        error_polarizability = eval_metrics["rmse_polarizability_per_atom"] * 1e3
        logging.info(
            f"{inintial_phrase}: head: {valid_loader_name}, loss={valid_loss:.4f}, RMSE_MU_per_atom={error_mu:.2f} me A, RMSE_polarizability_per_atom={error_polarizability:.2f} me A^2 / V",
        )
    elif log_errors == "EnergyDipoleRMSE":
        error_e = eval_metrics["rmse_e_per_atom"] * 1e3
        error_f = eval_metrics["rmse_f"] * 1e3
        error_mu = eval_metrics["rmse_mu_per_atom"] * 1e3
        logging.info(
            f"{inintial_phrase}: head: {valid_loader_name}, loss={valid_loss:8.8f}, RMSE_E_per_atom={error_e:8.2f} meV, RMSE_F={error_f:8.2f} meV / A, RMSE_Mu_per_atom={error_mu:8.2f} mDebye",
        )
    elif log_errors == "EnergyEMLERMSE":
        error_e = eval_metrics["rmse_e_per_atom"] * 1e3
        error_f = eval_metrics["rmse_f"] * 1e3
        error_s = eval_metrics["rmse_emle_s"]
        error_q_core = eval_metrics["rmse_emle_q_core"]
        error_q = eval_metrics["rmse_emle_q"]
        error_mu = eval_metrics["rmse_emle_mu"]
        error_alpha = eval_metrics["rmse_emle_alpha"]
        logging.info(
            f"{inintial_phrase}: head: {valid_loader_name}, loss={valid_loss:8.8f}, "
            f"RMSE_E_per_atom={error_e:8.2f} meV, RMSE_F={error_f:8.2f} meV / A, "
            f"RMSE_emle_s={error_s:7.4f} Bohr, "
            f"RMSE_emle_q_core={error_q_core:7.4f} e, "
            f"RMSE_emle_q={error_q:7.4f} e, "
            f"RMSE_emle_mu={error_mu:7.4f} q * Bohr, "
            f"RMSE_emle_alpha={error_alpha:7.3f} q * Bohr"
        )


def train(
    model: torch.nn.Module,
    loss_fn: torch.nn.Module,
    train_loader: DataLoader,
    valid_loaders: Dict[str, DataLoader],
    optimizer: torch.optim.Optimizer,
    lr_scheduler: torch.optim.lr_scheduler.ExponentialLR,
    start_epoch: int,
    max_num_epochs: int,
    patience: int,
    checkpoint_handler: CheckpointHandler,
    logger: MetricsLogger,
    eval_interval: int,
    output_args: Dict[str, bool],
    device: torch.device,
    log_errors: str,
    swa: Optional[SWAContainer] = None,
    ema: Optional[ExponentialMovingAverage] = None,
    max_grad_norm: Optional[float] = 10.0,
    log_wandb: bool = False,
    distributed: bool = False,
    save_all_checkpoints: bool = False,
    plotter: TrainingPlotter = None,
    distributed_model: Optional[DistributedDataParallel] = None,
    train_sampler: Optional[DistributedSampler] = None,
    rank: Optional[int] = 0,
):
    lowest_loss = np.inf
    valid_loss = np.inf
    patience_counter = 0
    swa_start = True
    keep_last = False
    if log_wandb:
        import wandb

    if max_grad_norm is not None:
        logging.info(f"Using gradient clipping with tolerance={max_grad_norm:.3f}")

    logging.info("")
    logging.info("===========TRAINING===========")
    logging.info("Started training, reporting errors on validation set")
    logging.info("Loss metrics on validation set")
    epoch = start_epoch

    # log validation loss before _any_ training
    for valid_loader_name, valid_loader in valid_loaders.items():
        valid_loss_head, eval_metrics = evaluate(
            model=model,
            loss_fn=loss_fn,
            data_loader=valid_loader,
            output_args=output_args,
            device=device,
        )
        valid_err_log(
            valid_loss_head, eval_metrics, logger, log_errors, None, valid_loader_name
        )
    valid_loss = valid_loss_head  # consider only the last head for the checkpoint

    while epoch < max_num_epochs:
        # LR scheduler and SWA update
        if swa is None or epoch < swa.start:
            if epoch > start_epoch:
                lr_scheduler.step(
                    metrics=valid_loss
                )  # Can break if exponential LR, TODO fix that!
        else:
            if swa_start:
                logging.info("Changing loss based on Stage Two Weights")
                lowest_loss = np.inf
                swa_start = False
                keep_last = True
            loss_fn = swa.loss_fn
            swa.model.update_parameters(model)
            if epoch > start_epoch:
                swa.scheduler.step()

        # Train
        if distributed:
            train_sampler.set_epoch(epoch)
        if "ScheduleFree" in type(optimizer).__name__:
            optimizer.train()
        train_one_epoch(
            model=model,
            loss_fn=loss_fn,
            data_loader=train_loader,
            optimizer=optimizer,
            epoch=epoch,
            output_args=output_args,
            max_grad_norm=max_grad_norm,
            ema=ema,
            logger=logger,
            device=device,
            distributed=distributed,
            distributed_model=distributed_model,
            rank=rank,
        )
        if distributed:
            torch.distributed.barrier()

        # Validate
        if epoch % eval_interval == 0:
            model_to_evaluate = (
                model if distributed_model is None else distributed_model
            )
            param_context = (
                ema.average_parameters() if ema is not None else nullcontext()
            )
            if "ScheduleFree" in type(optimizer).__name__:
                optimizer.eval()
            with param_context:
                wandb_log_dict = {}
                for valid_loader_name, valid_loader in valid_loaders.items():
                    valid_loss_head, eval_metrics = evaluate(
                        model=model_to_evaluate,
                        loss_fn=loss_fn,
                        data_loader=valid_loader,
                        output_args=output_args,
                        device=device,
                    )
                    if rank == 0:
                        valid_err_log(
                            valid_loss_head,
                            eval_metrics,
                            logger,
                            log_errors,
                            epoch,
                            valid_loader_name,
                        )
                        if log_wandb:
                            wandb_log_dict[valid_loader_name] = {
                                "epoch": epoch,
                                "valid_loss": valid_loss_head,
                                "valid_rmse_e_per_atom": eval_metrics[
                                    "rmse_e_per_atom"
                                ],
                                "valid_rmse_f": eval_metrics["rmse_f"],
                            }
                if plotter and epoch % plotter.plot_frequency == 0:
                    try:
                        plotter.plot(epoch, model_to_evaluate, rank)
                    except Exception as e:  # pylint: disable=broad-except
                        logging.debug(f"Plotting failed: {e}")
                valid_loss = (
                    valid_loss_head  # consider only the last head for the checkpoint
                )
            if log_wandb:
                wandb.log(wandb_log_dict)
            if rank == 0:
                if valid_loss >= lowest_loss:
                    patience_counter += 1
                    if patience_counter >= patience:
                        if swa is not None and epoch < swa.start:
                            logging.info(
                                f"Stopping optimization after {patience_counter} epochs without improvement and starting Stage Two"
                            )
                            epoch = swa.start
                        else:
                            logging.info(
                                f"Stopping optimization after {patience_counter} epochs without improvement"
                            )
                            break
                    if save_all_checkpoints:
                        param_context = (
                            ema.average_parameters()
                            if ema is not None
                            else nullcontext()
                        )
                        with param_context:
                            checkpoint_handler.save(
                                state=CheckpointState(model, optimizer, lr_scheduler),
                                epochs=epoch,
                                keep_last=True,
                            )
                else:
                    lowest_loss = valid_loss
                    patience_counter = 0
                    param_context = (
                        ema.average_parameters() if ema is not None else nullcontext()
                    )
                    with param_context:
                        checkpoint_handler.save(
                            state=CheckpointState(model, optimizer, lr_scheduler),
                            epochs=epoch,
                            keep_last=keep_last,
                        )
                        keep_last = False or save_all_checkpoints
        if distributed:
            torch.distributed.barrier()
        epoch += 1

    logging.info("Training complete")


def train_one_epoch(
    model: torch.nn.Module,
    loss_fn: torch.nn.Module,
    data_loader: DataLoader,
    optimizer: torch.optim.Optimizer,
    epoch: int,
    output_args: Dict[str, bool],
    max_grad_norm: Optional[float],
    ema: Optional[ExponentialMovingAverage],
    logger: MetricsLogger,
    device: torch.device,
    distributed: bool,
    distributed_model: Optional[DistributedDataParallel] = None,
    rank: Optional[int] = 0,
) -> None:
    model_to_train = model if distributed_model is None else distributed_model

    if isinstance(optimizer, LBFGS):
        _, opt_metrics = take_step_lbfgs(
            model=model_to_train,
            loss_fn=loss_fn,
            data_loader=data_loader,
            optimizer=optimizer,
            ema=ema,
            output_args=output_args,
            max_grad_norm=max_grad_norm,
            device=device,
            distributed=distributed,
            rank=rank,
        )
        opt_metrics["mode"] = "opt"
        opt_metrics["epoch"] = epoch
        if rank == 0:
            logger.log(opt_metrics)
    else:
        for batch in data_loader:
            _, opt_metrics = take_step(
                model=model_to_train,
                loss_fn=loss_fn,
                batch=batch,
                optimizer=optimizer,
                ema=ema,
                output_args=output_args,
                max_grad_norm=max_grad_norm,
                device=device,
            )
            opt_metrics["mode"] = "opt"
            opt_metrics["epoch"] = epoch
            if rank == 0:
                logger.log(opt_metrics)


def take_step(
    model: torch.nn.Module,
    loss_fn: torch.nn.Module,
    batch: torch_geometric.batch.Batch,
    optimizer: torch.optim.Optimizer,
    ema: Optional[ExponentialMovingAverage],
    output_args: Dict[str, bool],
    max_grad_norm: Optional[float],
    device: torch.device,
) -> Tuple[float, Dict[str, Any]]:
    start_time = time.time()
    batch = batch.to(device)
    batch_dict = batch.to_dict()

    def closure():
        optimizer.zero_grad(set_to_none=True)
        output = model(
            batch_dict,
            training=True,
            compute_force=output_args["forces"],
            compute_virials=output_args["virials"],
            compute_stress=output_args["stress"],
        )
        loss = loss_fn(pred=output, ref=batch)
        loss.backward()
        if max_grad_norm is not None:
            torch.nn.utils.clip_grad_norm_(model.parameters(), max_norm=max_grad_norm)

        return loss

    loss = closure()
    optimizer.step()

    if ema is not None:
        ema.update()

    loss_dict = {
        "loss": to_numpy(loss),
        "time": time.time() - start_time,
    }

    return loss, loss_dict


def take_step_lbfgs(
    model: torch.nn.Module,
    loss_fn: torch.nn.Module,
    data_loader: DataLoader,
    optimizer: torch.optim.Optimizer,
    ema: Optional[ExponentialMovingAverage],
    output_args: Dict[str, bool],
    max_grad_norm: Optional[float],
    device: torch.device,
    distributed: bool,
    rank: int,
) -> Tuple[float, Dict[str, Any]]:
    start_time = time.time()
    logging.debug(
        f"Max Allocated: {torch.cuda.max_memory_allocated() / 1024**2:.2f} MB"
    )

    total_sample_count = 0
    for batch in data_loader:
        total_sample_count += batch.num_graphs

    if distributed:
        global_sample_count = torch.tensor(total_sample_count, device=device)
        torch.distributed.all_reduce(
            global_sample_count, op=torch.distributed.ReduceOp.SUM
        )
        total_sample_count = global_sample_count.item()

    signal = torch.zeros(1, device=device) if distributed else None

    def closure():
        if distributed:
            if rank == 0:
                signal.fill_(1)
                torch.distributed.broadcast(signal, src=0)

            for param in model.parameters():
                torch.distributed.broadcast(param.data, src=0)

        optimizer.zero_grad(set_to_none=True)
        total_loss = torch.tensor(0.0, device=device)

        # Process each batch and then collect the results we pass to the optimizer
        for batch in data_loader:
            batch = batch.to(device)
            batch_dict = batch.to_dict()
            output = model(
                batch_dict,
                training=True,
                compute_force=output_args["forces"],
                compute_virials=output_args["virials"],
                compute_stress=output_args["stress"],
            )
            batch_loss = loss_fn(pred=output, ref=batch)
            batch_loss = batch_loss * (batch.num_graphs / total_sample_count)

            batch_loss.backward()
            total_loss += batch_loss

        if max_grad_norm is not None:
            torch.nn.utils.clip_grad_norm_(model.parameters(), max_norm=max_grad_norm)

        if distributed:
            torch.distributed.all_reduce(total_loss, op=torch.distributed.ReduceOp.SUM)
        return total_loss

    if distributed:
        if rank == 0:
            loss = optimizer.step(closure)
            signal.fill_(0)
            torch.distributed.broadcast(signal, src=0)
        else:
            while True:
                # Other ranks wait for signals from rank 0
                torch.distributed.broadcast(signal, src=0)
                if signal.item() == 0:
                    break
                if signal.item() == 1:
                    loss = closure()

        for param in model.parameters():
            torch.distributed.broadcast(param.data, src=0)
    else:
        loss = optimizer.step(closure)

    if ema is not None:
        ema.update()

    loss_dict = {
        "loss": to_numpy(loss),
        "time": time.time() - start_time,
    }

    return loss, loss_dict


def evaluate(
    model: torch.nn.Module,
    loss_fn: torch.nn.Module,
    data_loader: DataLoader,
    output_args: Dict[str, bool],
    device: torch.device,
) -> Tuple[float, Dict[str, Any]]:
    for param in model.parameters():
        param.requires_grad = False

    metrics = MACELoss(loss_fn=loss_fn).to(device)

    start_time = time.time()
    for batch in data_loader:
        batch = batch.to(device)
        batch_dict = batch.to_dict()
        output = model(
            batch_dict,
            training=False,
            compute_force=output_args["forces"],
            compute_virials=output_args["virials"],
            compute_stress=output_args["stress"],
        )
        avg_loss, aux = metrics(batch, output)

    avg_loss, aux = metrics.compute()
    aux["time"] = time.time() - start_time
    metrics.reset()

    for param in model.parameters():
        param.requires_grad = True

    return avg_loss, aux


class MACELoss(Metric):
    def __init__(self, loss_fn: torch.nn.Module):
        super().__init__()
        self.loss_fn = loss_fn
        self.add_state("total_loss", default=torch.tensor(0.0), dist_reduce_fx="sum")
        self.add_state("num_data", default=torch.tensor(0.0), dist_reduce_fx="sum")
        self.add_state("E_computed", default=torch.tensor(0.0), dist_reduce_fx="sum")
        self.add_state("delta_es", default=[], dist_reduce_fx="cat")
        self.add_state("delta_es_per_atom", default=[], dist_reduce_fx="cat")
        self.add_state("Fs_computed", default=torch.tensor(0.0), dist_reduce_fx="sum")
        self.add_state("fs", default=[], dist_reduce_fx="cat")
        self.add_state("delta_fs", default=[], dist_reduce_fx="cat")
        self.add_state(
            "stress_computed", default=torch.tensor(0.0), dist_reduce_fx="sum"
        )
        self.add_state("delta_stress", default=[], dist_reduce_fx="cat")
        self.add_state(
            "virials_computed", default=torch.tensor(0.0), dist_reduce_fx="sum"
        )
        self.add_state("delta_virials", default=[], dist_reduce_fx="cat")
        self.add_state("delta_virials_per_atom", default=[], dist_reduce_fx="cat")
        self.add_state("Mus_computed", default=torch.tensor(0.0), dist_reduce_fx="sum")
        self.add_state("mus", default=[], dist_reduce_fx="cat")
        self.add_state("delta_mus", default=[], dist_reduce_fx="cat")
        self.add_state("delta_mus_per_atom", default=[], dist_reduce_fx="cat")
        self.add_state("valence_widths_computed", default=torch.tensor(0.0), dist_reduce_fx="sum")
        self.add_state("valence_widths", default=[], dist_reduce_fx="cat")
        self.add_state("delta_valence_widths", default=[], dist_reduce_fx="cat")
        self.add_state("core_charges_computed", default=torch.tensor(0.0), dist_reduce_fx="sum")
        self.add_state("core_charges", default=[], dist_reduce_fx="cat")
        self.add_state("delta_core_charges", default=[], dist_reduce_fx="cat")
        self.add_state("charges_computed", default=torch.tensor(0.0), dist_reduce_fx="sum")
        self.add_state("charges", default=[], dist_reduce_fx="cat")
        self.add_state("delta_charges", default=[], dist_reduce_fx="cat")
        self.add_state("atomic_dipoles_computed", default=torch.tensor(0.0), dist_reduce_fx="sum")
        self.add_state("atomic_dipoles", default=[], dist_reduce_fx="cat")
        self.add_state("delta_atomic_dipoles", default=[], dist_reduce_fx="cat")
        self.add_state("emle_polarizabilities_computed", default=torch.tensor(0.0), dist_reduce_fx="sum")
        self.add_state("emle_polarizabilities", default=[], dist_reduce_fx="cat")
        self.add_state("delta_emle_polarizabilities", default=[], dist_reduce_fx="cat")
        self.add_state(
            "polarizability_computed", default=torch.tensor(0.0), dist_reduce_fx="sum"
        )
        self.add_state("delta_polarizability", default=[], dist_reduce_fx="cat")
        self.add_state(
            "delta_polarizability_per_atom", default=[], dist_reduce_fx="cat"
        )

    def update(self, batch, output):  # pylint: disable=arguments-differ
        loss = self.loss_fn(pred=output, ref=batch)
        self.total_loss += loss
        self.num_data += batch.num_graphs

        if output.get("energy") is not None and batch.energy is not None:
            self.delta_es.append(batch.energy - output["energy"])
            self.delta_es_per_atom.append(
                (batch.energy - output["energy"]) / (batch.ptr[1:] - batch.ptr[:-1])
            )
            self.E_computed += filter_nonzero_weight(
                batch, self.delta_es, batch.weight, batch.energy_weight
            )
        if output.get("forces") is not None and batch.forces is not None:
            self.fs.append(batch.forces)
            self.delta_fs.append(batch.forces - output["forces"])
            self.Fs_computed += filter_nonzero_weight(
                batch,
                self.delta_fs,
                batch.weight,
                batch.forces_weight,
                spread_atoms=True,
            )
        if output.get("stress") is not None and batch.stress is not None:
            self.delta_stress.append(batch.stress - output["stress"])
            self.stress_computed += filter_nonzero_weight(
                batch, self.delta_stress, batch.weight, batch.stress_weight
            )
        if output.get("virials") is not None and batch.virials is not None:
            self.delta_virials.append(batch.virials - output["virials"])
            self.delta_virials_per_atom.append(
                (batch.virials - output["virials"])
                / (batch.ptr[1:] - batch.ptr[:-1]).view(-1, 1, 1)
            )
            self.virials_computed += filter_nonzero_weight(
                batch, self.delta_virials, batch.weight, batch.virials_weight
            )
        if output.get("dipole") is not None and batch.dipole is not None:
            self.mus.append(batch.dipole)
            self.delta_mus.append(batch.dipole - output["dipole"])
            self.delta_mus_per_atom.append(
                (batch.dipole - output["dipole"])
                / (batch.ptr[1:] - batch.ptr[:-1]).unsqueeze(-1)
            )
            self.Mus_computed += filter_nonzero_weight(
                batch,
                self.delta_mus,
                batch.weight,
                batch.dipole_weight,
                spread_quantity_vector=False,
<<<<<<< HEAD
            )  # DEBUG , label="delta_mus")
        if output.get("valence_widths") is not None and batch.valence_widths is not None:
            self.valence_widths_computed += 1.0
            self.valence_widths.append(batch.valence_widths)
            self.delta_valence_widths.append(batch.valence_widths - output["valence_widths"])
        if output.get("core_charges") is not None and batch.core_charges is not None:
            self.core_charges_computed += 1.0
            self.core_charges.append(batch.core_charges)
            self.delta_core_charges.append(batch.core_charges - output["core_charges"])
        if output.get("charges") is not None and batch.charges is not None:
            self.charges_computed += 1.0
            self.charges.append(batch.charges)
            self.delta_charges.append(batch.charges - output["charges"])
        if output.get("atomic_dipoles") is not None and batch.atomic_dipoles is not None:
            self.atomic_dipoles_computed += 1.0
            self.atomic_dipoles.append(batch.atomic_dipoles)
            self.delta_atomic_dipoles.append(batch.atomic_dipoles - output["atomic_dipoles"])
        if output.get("a_Thole") is not None and batch.polarizability is not None:
            self.emle_polarizabilities_computed += 1.0
            alpha_pred = compute_molecular_polarizabilities(batch, output)
            self.emle_polarizabilities.append(batch.polarizability)
            self.delta_emle_polarizabilities.append(batch.polarizability - alpha_pred)
=======
            )
>>>>>>> 5e7f765b
        if (
            output.get("polarizability") is not None
            and batch.polarizability is not None
        ):
            self.delta_polarizability.append(
                batch.polarizability - output["polarizability"]
            )
            self.delta_polarizability_per_atom.append(
                (batch.polarizability - output["polarizability"])
                / (batch.ptr[1:] - batch.ptr[:-1]).unsqueeze(-1).unsqueeze(-1)
            )
            self.polarizability_computed += filter_nonzero_weight(
                batch,
                self.delta_polarizability,
                batch.weight,
                batch.polarizability_weight,
                spread_quantity_vector=False,
            )

    def convert(self, delta: Union[torch.Tensor, List[torch.Tensor]]) -> np.ndarray:
        if isinstance(delta, list):
            delta = torch.cat(delta)
        return to_numpy(delta)

    def compute(self):

        class NoneMultiply:
            def __mul__(self, other):
                return NoneMultiply()

            def __rmul__(self, other):
                return NoneMultiply()

            def __imul__(self, other):
                return NoneMultiply()

            def __format__(self, format_spec):
                return str(None)

        aux = defaultdict(NoneMultiply)
        aux["loss"] = to_numpy(self.total_loss / self.num_data).item()
        if self.E_computed:
            delta_es = self.convert(self.delta_es)
            delta_es_per_atom = self.convert(self.delta_es_per_atom)
            aux["mae_e"] = compute_mae(delta_es)
            aux["mae_e_per_atom"] = compute_mae(delta_es_per_atom)
            aux["rmse_e"] = compute_rmse(delta_es)
            aux["rmse_e_per_atom"] = compute_rmse(delta_es_per_atom)
            aux["q95_e"] = compute_q95(delta_es)
        if self.Fs_computed:
            fs = self.convert(self.fs)
            delta_fs = self.convert(self.delta_fs)
            aux["mae_f"] = compute_mae(delta_fs)
            aux["rel_mae_f"] = compute_rel_mae(delta_fs, fs)
            aux["rmse_f"] = compute_rmse(delta_fs)
            aux["rel_rmse_f"] = compute_rel_rmse(delta_fs, fs)
            aux["q95_f"] = compute_q95(delta_fs)
        if self.stress_computed:
            delta_stress = self.convert(self.delta_stress)
            aux["mae_stress"] = compute_mae(delta_stress)
            aux["rmse_stress"] = compute_rmse(delta_stress)
            aux["q95_stress"] = compute_q95(delta_stress)
        if self.virials_computed:
            delta_virials = self.convert(self.delta_virials)
            delta_virials_per_atom = self.convert(self.delta_virials_per_atom)
            aux["mae_virials"] = compute_mae(delta_virials)
            aux["rmse_virials"] = compute_rmse(delta_virials)
            aux["rmse_virials_per_atom"] = compute_rmse(delta_virials_per_atom)
            aux["q95_virials"] = compute_q95(delta_virials)
        if self.Mus_computed:
            mus = self.convert(self.mus)
            delta_mus = self.convert(self.delta_mus)
            delta_mus_per_atom = self.convert(self.delta_mus_per_atom)
            aux["mae_mu"] = compute_mae(delta_mus)
            aux["mae_mu_per_atom"] = compute_mae(delta_mus_per_atom)
            aux["rel_mae_mu"] = compute_rel_mae(delta_mus, mus)
            aux["rmse_mu"] = compute_rmse(delta_mus)
            aux["rmse_mu_per_atom"] = compute_rmse(delta_mus_per_atom)
            aux["rel_rmse_mu"] = compute_rel_rmse(delta_mus, mus)
            aux["q95_mu"] = compute_q95(delta_mus)
        if self.valence_widths_computed:
            valence_widths = self.convert(self.valence_widths)
            delta_valence_widths = self.convert(self.delta_valence_widths)
            aux['rmse_emle_s'] = compute_rmse(delta_valence_widths)
            aux['rel_rmse_emle_s'] = compute_rel_rmse(delta_valence_widths, valence_widths)
        if self.core_charges_computed:
            core_charges = self.convert(self.core_charges)
            delta_core_charges = self.convert(self.delta_core_charges)
            aux['rmse_emle_q_core'] = compute_rmse(delta_core_charges)
            aux['rel_rmse_emle_q_core'] = compute_rel_rmse(delta_core_charges, core_charges)
        if self.charges_computed:
            charges = self.convert(self.charges)
            delta_charges = self.convert(self.delta_charges)
            aux['rmse_emle_q'] = compute_rmse(delta_charges)
            aux['rel_rmse_emle_q'] = compute_rel_rmse(delta_charges, charges)
        if self.atomic_dipoles_computed:
            atomic_dipoles = self.convert(self.atomic_dipoles)
            delta_atomic_dipoles = self.convert(self.delta_atomic_dipoles)
            aux['rmse_emle_mu'] = compute_rmse(delta_atomic_dipoles)
            aux['rel_rmse_emle_mu'] = compute_rel_rmse(delta_atomic_dipoles, atomic_dipoles)
        if self.emle_polarizabilities_computed:
            emle_polarizabilities = self.convert(self.emle_polarizabilities)
            delta_emle_polarizabilities = self.convert(self.delta_emle_polarizabilities)
            aux['rmse_emle_alpha'] = compute_rmse(delta_emle_polarizabilities)
            aux['rel_rmse_emle_alpha'] = compute_rel_rmse(delta_emle_polarizabilities, emle_polarizabilities)
        if self.polarizability_computed:
            delta_polarizability = self.convert(self.delta_polarizability)
            delta_polarizability_per_atom = self.convert(
                self.delta_polarizability_per_atom
            )
            aux["mae_polarizability"] = compute_mae(delta_polarizability)
            aux["mae_polarizability_per_atom"] = compute_mae(
                delta_polarizability_per_atom
            )
            aux["rmse_polarizability"] = compute_rmse(delta_polarizability)
            aux["rmse_polarizability_per_atom"] = compute_rmse(
                delta_polarizability_per_atom
            )
            aux["q95_polarizability"] = compute_q95(delta_polarizability)

        return aux["loss"], aux<|MERGE_RESOLUTION|>--- conflicted
+++ resolved
@@ -683,8 +683,7 @@
                 batch.weight,
                 batch.dipole_weight,
                 spread_quantity_vector=False,
-<<<<<<< HEAD
-            )  # DEBUG , label="delta_mus")
+            )
         if output.get("valence_widths") is not None and batch.valence_widths is not None:
             self.valence_widths_computed += 1.0
             self.valence_widths.append(batch.valence_widths)
@@ -706,9 +705,6 @@
             alpha_pred = compute_molecular_polarizabilities(batch, output)
             self.emle_polarizabilities.append(batch.polarizability)
             self.delta_emle_polarizabilities.append(batch.polarizability - alpha_pred)
-=======
-            )
->>>>>>> 5e7f765b
         if (
             output.get("polarizability") is not None
             and batch.polarizability is not None
