###########################################################################################
# Training script
# Authors: Ilyes Batatia, Gregor Simm, David Kovacs
# This program is distributed under the MIT License (see MIT.md)
###########################################################################################

import dataclasses
import logging
import time
from collections import defaultdict
from contextlib import nullcontext
from typing import Any, Dict, List, Optional, Tuple, Union

import numpy as np
import torch
import torch.distributed
from torch.nn.parallel import DistributedDataParallel
from torch.optim import LBFGS
from torch.optim.swa_utils import SWALR, AveragedModel
from torch.utils.data import DataLoader
from torch.utils.data.distributed import DistributedSampler
from torch_ema import ExponentialMovingAverage
from torchmetrics import Metric

from mace.cli.visualise_train import TrainingPlotter

from . import torch_geometric
from .checkpoint import CheckpointHandler, CheckpointState
from .torch_tools import to_numpy
from .utils import (
    MetricsLogger,
    compute_mae,
    compute_q95,
    compute_rel_mae,
    compute_rel_rmse,
    compute_rmse,
    filter_nonzero_weight,
)


@dataclasses.dataclass
class SWAContainer:
    model: AveragedModel
    scheduler: SWALR
    start: int
    loss_fn: torch.nn.Module


def valid_err_log(
    valid_loss,
    eval_metrics,
    logger,
    log_errors,
    epoch=None,
    valid_loader_name="Default",
):
    eval_metrics["mode"] = "eval"
    eval_metrics["epoch"] = epoch
    eval_metrics["head"] = valid_loader_name
    logger.log(eval_metrics)
    if epoch is None:
        inintial_phrase = "Initial"
    else:
        inintial_phrase = f"Epoch {epoch}"
    if log_errors == "PerAtomRMSE":
        error_e = eval_metrics["rmse_e_per_atom"] * 1e3
        error_f = eval_metrics["rmse_f"] * 1e3
        logging.info(
            f"{inintial_phrase}: head: {valid_loader_name}, loss={valid_loss:8.8f}, RMSE_E_per_atom={error_e:8.2f} meV, RMSE_F={error_f:8.2f} meV / A"
        )
    elif (
        log_errors == "PerAtomRMSEstressvirials"
        and eval_metrics["rmse_stress"] is not None
    ):
        error_e = eval_metrics["rmse_e_per_atom"] * 1e3
        error_f = eval_metrics["rmse_f"] * 1e3
        error_stress = eval_metrics["rmse_stress"] * 1e3
        logging.info(
            f"{inintial_phrase}: head: {valid_loader_name}, loss={valid_loss:8.8f}, RMSE_E_per_atom={error_e:8.2f} meV, RMSE_F={error_f:8.2f} meV / A, RMSE_stress={error_stress:8.2f} meV / A^3",
        )
    elif (
        log_errors == "PerAtomRMSEstressvirials"
        and eval_metrics["rmse_virials_per_atom"] is not None
    ):
        error_e = eval_metrics["rmse_e_per_atom"] * 1e3
        error_f = eval_metrics["rmse_f"] * 1e3
        error_virials = eval_metrics["rmse_virials_per_atom"] * 1e3
        logging.info(
            f"{inintial_phrase}: head: {valid_loader_name}, loss={valid_loss:8.8f}, RMSE_E_per_atom={error_e:8.2f} meV, RMSE_F={error_f:8.2f} meV / A, RMSE_virials_per_atom={error_virials:8.2f} meV",
        )
    elif (
        log_errors == "PerAtomMAEstressvirials"
        and eval_metrics["mae_stress_per_atom"] is not None
    ):
        error_e = eval_metrics["mae_e_per_atom"] * 1e3
        error_f = eval_metrics["mae_f"] * 1e3
        error_stress = eval_metrics["mae_stress"] * 1e3
        logging.info(
            f"{inintial_phrase}: loss={valid_loss:8.8f}, MAE_E_per_atom={error_e:8.2f} meV, MAE_F={error_f:8.2f} meV / A, MAE_stress={error_stress:8.2f} meV / A^3"
        )
    elif (
        log_errors == "PerAtomMAEstressvirials"
        and eval_metrics["mae_virials_per_atom"] is not None
    ):
        error_e = eval_metrics["mae_e_per_atom"] * 1e3
        error_f = eval_metrics["mae_f"] * 1e3
        error_virials = eval_metrics["mae_virials"] * 1e3
        logging.info(
            f"{inintial_phrase}: loss={valid_loss:8.8f}, MAE_E_per_atom={error_e:8.2f} meV, MAE_F={error_f:8.2f} meV / A, MAE_virials={error_virials:8.2f} meV"
        )
    elif log_errors == "TotalRMSE":
        error_e = eval_metrics["rmse_e"] * 1e3
        error_f = eval_metrics["rmse_f"] * 1e3
        logging.info(
            f"{inintial_phrase}: head: {valid_loader_name}, loss={valid_loss:8.8f}, RMSE_E={error_e:8.2f} meV, RMSE_F={error_f:8.2f} meV / A",
        )
    elif log_errors == "PerAtomMAE":
        error_e = eval_metrics["mae_e_per_atom"] * 1e3
        error_f = eval_metrics["mae_f"] * 1e3
        logging.info(
            f"{inintial_phrase}: head: {valid_loader_name}, loss={valid_loss:8.8f}, MAE_E_per_atom={error_e:8.2f} meV, MAE_F={error_f:8.2f} meV / A",
        )
    elif log_errors == "TotalMAE":
        error_e = eval_metrics["mae_e"] * 1e3
        error_f = eval_metrics["mae_f"] * 1e3
        logging.info(
            f"{inintial_phrase}: head: {valid_loader_name}, loss={valid_loss:8.8f}, MAE_E={error_e:8.2f} meV, MAE_F={error_f:8.2f} meV / A",
        )
    elif log_errors == "DipoleRMSE":
        error_mu = eval_metrics["rmse_mu_per_atom"] * 1e3
        logging.info(
            f"{inintial_phrase}: head: {valid_loader_name}, loss={valid_loss:8.8f}, RMSE_MU_per_atom={error_mu:8.2f} mDebye",
        )
    elif log_errors == "DipolePolarRMSE":
        error_mu = eval_metrics["rmse_mu_per_atom"] * 1e3
        error_polarizability = eval_metrics["rmse_polarizability_per_atom"] * 1e3
        logging.info(
            f"{inintial_phrase}: head: {valid_loader_name}, loss={valid_loss:.4f}, RMSE_MU_per_atom={error_mu:.2f} me A, RMSE_polarizability_per_atom={error_polarizability:.2f} me A^2 / V",
        )
    elif log_errors == "EnergyDipoleRMSE":
        error_e = eval_metrics["rmse_e_per_atom"] * 1e3
        error_f = eval_metrics["rmse_f"] * 1e3
        error_mu = eval_metrics["rmse_mu_per_atom"] * 1e3
        logging.info(
            f"{inintial_phrase}: head: {valid_loader_name}, loss={valid_loss:8.8f}, RMSE_E_per_atom={error_e:8.2f} meV, RMSE_F={error_f:8.2f} meV / A, RMSE_Mu_per_atom={error_mu:8.2f} mDebye",
        )
    elif log_errors == "EnergyMBISRMSE":
        error_e = eval_metrics["rmse_e_per_atom"] * 1e3
        error_f = eval_metrics["rmse_f"] * 1e3
        error_s = eval_metrics["rmse_mbis_s"]
        error_q = eval_metrics["rmse_mbis_q"]
        error_mu = eval_metrics["rmse_mbis_mu"]
        logging.info(
            f"{inintial_phrase}: head: {valid_loader_name}, loss={valid_loss:8.8f}, "
            f"RMSE_E_per_atom={error_e:8.2f} meV, RMSE_F={error_f:8.2f} meV / A, "
            f"RMSE_mbis_s={error_s:7.4f} A, "
            f"RMSE_mbis_q={error_q:7.4f} e, "
            f"RMSE_mbis_mu={error_mu:7.4f} q * A"
        )


def train(
    model: torch.nn.Module,
    loss_fn: torch.nn.Module,
    train_loader: DataLoader,
    valid_loaders: Dict[str, DataLoader],
    optimizer: torch.optim.Optimizer,
    lr_scheduler: torch.optim.lr_scheduler.ExponentialLR,
    start_epoch: int,
    max_num_epochs: int,
    patience: int,
    checkpoint_handler: CheckpointHandler,
    logger: MetricsLogger,
    eval_interval: int,
    output_args: Dict[str, bool],
    device: torch.device,
    log_errors: str,
    swa: Optional[SWAContainer] = None,
    ema: Optional[ExponentialMovingAverage] = None,
    max_grad_norm: Optional[float] = 10.0,
    log_wandb: bool = False,
    distributed: bool = False,
    save_all_checkpoints: bool = False,
    plotter: TrainingPlotter = None,
    distributed_model: Optional[DistributedDataParallel] = None,
    train_sampler: Optional[DistributedSampler] = None,
    rank: Optional[int] = 0,
):
    lowest_loss = np.inf
    valid_loss = np.inf
    patience_counter = 0
    swa_start = True
    keep_last = False
    if log_wandb:
        import wandb

    if max_grad_norm is not None:
        logging.info(f"Using gradient clipping with tolerance={max_grad_norm:.3f}")

    logging.info("")
    logging.info("===========TRAINING===========")
    logging.info("Started training, reporting errors on validation set")
    logging.info("Loss metrics on validation set")
    epoch = start_epoch

    # log validation loss before _any_ training
    for valid_loader_name, valid_loader in valid_loaders.items():
        valid_loss_head, eval_metrics = evaluate(
            model=model,
            loss_fn=loss_fn,
            data_loader=valid_loader,
            output_args=output_args,
            device=device,
        )
        valid_err_log(
            valid_loss_head, eval_metrics, logger, log_errors, None, valid_loader_name
        )
    valid_loss = valid_loss_head  # consider only the last head for the checkpoint

    while epoch < max_num_epochs:
        # LR scheduler and SWA update
        if swa is None or epoch < swa.start:
            if epoch > start_epoch:
                lr_scheduler.step(
                    metrics=valid_loss
                )  # Can break if exponential LR, TODO fix that!
        else:
            if swa_start:
                logging.info("Changing loss based on Stage Two Weights")
                lowest_loss = np.inf
                swa_start = False
                keep_last = True
            loss_fn = swa.loss_fn
            swa.model.update_parameters(model)
            if epoch > start_epoch:
                swa.scheduler.step()

        # Train
        if distributed:
            train_sampler.set_epoch(epoch)
        if "ScheduleFree" in type(optimizer).__name__:
            optimizer.train()
        train_one_epoch(
            model=model,
            loss_fn=loss_fn,
            data_loader=train_loader,
            optimizer=optimizer,
            epoch=epoch,
            output_args=output_args,
            max_grad_norm=max_grad_norm,
            ema=ema,
            logger=logger,
            device=device,
            distributed=distributed,
            distributed_model=distributed_model,
            rank=rank,
        )
        if distributed:
            torch.distributed.barrier()

        # Validate
        if epoch % eval_interval == 0:
            model_to_evaluate = (
                model if distributed_model is None else distributed_model
            )
            param_context = (
                ema.average_parameters() if ema is not None else nullcontext()
            )
            if "ScheduleFree" in type(optimizer).__name__:
                optimizer.eval()
            with param_context:
                wandb_log_dict = {}
                for valid_loader_name, valid_loader in valid_loaders.items():
                    valid_loss_head, eval_metrics = evaluate(
                        model=model_to_evaluate,
                        loss_fn=loss_fn,
                        data_loader=valid_loader,
                        output_args=output_args,
                        device=device,
                    )
                    if rank == 0:
                        valid_err_log(
                            valid_loss_head,
                            eval_metrics,
                            logger,
                            log_errors,
                            epoch,
                            valid_loader_name,
                        )
                        if log_wandb:
                            wandb_log_dict[valid_loader_name] = {
                                "epoch": epoch,
                                "valid_loss": valid_loss_head,
                                "valid_rmse_e_per_atom": eval_metrics[
                                    "rmse_e_per_atom"
                                ],
                                "valid_rmse_f": eval_metrics["rmse_f"],
                            }
                if plotter and epoch % plotter.plot_frequency == 0:
                    try:
                        plotter.plot(epoch, model_to_evaluate, rank)
                    except Exception as e:  # pylint: disable=broad-except
                        logging.debug(f"Plotting failed: {e}")
                valid_loss = (
                    valid_loss_head  # consider only the last head for the checkpoint
                )
            if log_wandb:
                wandb.log(wandb_log_dict)
            if rank == 0:
                if valid_loss >= lowest_loss:
                    patience_counter += 1
                    if patience_counter >= patience:
                        if swa is not None and epoch < swa.start:
                            logging.info(
                                f"Stopping optimization after {patience_counter} epochs without improvement and starting Stage Two"
                            )
                            epoch = swa.start
                        else:
                            logging.info(
                                f"Stopping optimization after {patience_counter} epochs without improvement"
                            )
                            break
                    if save_all_checkpoints:
                        param_context = (
                            ema.average_parameters()
                            if ema is not None
                            else nullcontext()
                        )
                        with param_context:
                            checkpoint_handler.save(
                                state=CheckpointState(model, optimizer, lr_scheduler),
                                epochs=epoch,
                                keep_last=True,
                            )
                else:
                    lowest_loss = valid_loss
                    patience_counter = 0
                    param_context = (
                        ema.average_parameters() if ema is not None else nullcontext()
                    )
                    with param_context:
                        checkpoint_handler.save(
                            state=CheckpointState(model, optimizer, lr_scheduler),
                            epochs=epoch,
                            keep_last=keep_last,
                        )
                        keep_last = False or save_all_checkpoints
        if distributed:
            torch.distributed.barrier()
        epoch += 1

    logging.info("Training complete")


def train_one_epoch(
    model: torch.nn.Module,
    loss_fn: torch.nn.Module,
    data_loader: DataLoader,
    optimizer: torch.optim.Optimizer,
    epoch: int,
    output_args: Dict[str, bool],
    max_grad_norm: Optional[float],
    ema: Optional[ExponentialMovingAverage],
    logger: MetricsLogger,
    device: torch.device,
    distributed: bool,
    distributed_model: Optional[DistributedDataParallel] = None,
    rank: Optional[int] = 0,
) -> None:
    model_to_train = model if distributed_model is None else distributed_model

    if isinstance(optimizer, LBFGS):
        _, opt_metrics = take_step_lbfgs(
            model=model_to_train,
            loss_fn=loss_fn,
            data_loader=data_loader,
            optimizer=optimizer,
            ema=ema,
            output_args=output_args,
            max_grad_norm=max_grad_norm,
            device=device,
            distributed=distributed,
            rank=rank,
        )
        opt_metrics["mode"] = "opt"
        opt_metrics["epoch"] = epoch
        if rank == 0:
            logger.log(opt_metrics)
    else:
        for batch in data_loader:
            _, opt_metrics = take_step(
                model=model_to_train,
                loss_fn=loss_fn,
                batch=batch,
                optimizer=optimizer,
                ema=ema,
                output_args=output_args,
                max_grad_norm=max_grad_norm,
                device=device,
            )
            opt_metrics["mode"] = "opt"
            opt_metrics["epoch"] = epoch
            if rank == 0:
                logger.log(opt_metrics)


def take_step(
    model: torch.nn.Module,
    loss_fn: torch.nn.Module,
    batch: torch_geometric.batch.Batch,
    optimizer: torch.optim.Optimizer,
    ema: Optional[ExponentialMovingAverage],
    output_args: Dict[str, bool],
    max_grad_norm: Optional[float],
    device: torch.device,
) -> Tuple[float, Dict[str, Any]]:
    start_time = time.time()
    batch = batch.to(device)
    batch_dict = batch.to_dict()

    def closure():
        optimizer.zero_grad(set_to_none=True)
        output = model(
            batch_dict,
            training=True,
            compute_force=output_args["forces"],
            compute_virials=output_args["virials"],
            compute_stress=output_args["stress"],
        )
        loss = loss_fn(pred=output, ref=batch)
        loss.backward()
        if max_grad_norm is not None:
            torch.nn.utils.clip_grad_norm_(model.parameters(), max_norm=max_grad_norm)

        return loss

    loss = closure()
    optimizer.step()

    if ema is not None:
        ema.update()

    loss_dict = {
        "loss": to_numpy(loss),
        "time": time.time() - start_time,
    }

    return loss, loss_dict


def take_step_lbfgs(
    model: torch.nn.Module,
    loss_fn: torch.nn.Module,
    data_loader: DataLoader,
    optimizer: torch.optim.Optimizer,
    ema: Optional[ExponentialMovingAverage],
    output_args: Dict[str, bool],
    max_grad_norm: Optional[float],
    device: torch.device,
    distributed: bool,
    rank: int,
) -> Tuple[float, Dict[str, Any]]:
    start_time = time.time()
    logging.debug(
        f"Max Allocated: {torch.cuda.max_memory_allocated() / 1024**2:.2f} MB"
    )

    total_sample_count = 0
    for batch in data_loader:
        total_sample_count += batch.num_graphs

    if distributed:
        global_sample_count = torch.tensor(total_sample_count, device=device)
        torch.distributed.all_reduce(
            global_sample_count, op=torch.distributed.ReduceOp.SUM
        )
        total_sample_count = global_sample_count.item()

    signal = torch.zeros(1, device=device) if distributed else None

    def closure():
        if distributed:
            if rank == 0:
                signal.fill_(1)
                torch.distributed.broadcast(signal, src=0)

            for param in model.parameters():
                torch.distributed.broadcast(param.data, src=0)

        optimizer.zero_grad(set_to_none=True)
        total_loss = torch.tensor(0.0, device=device)

        # Process each batch and then collect the results we pass to the optimizer
        for batch in data_loader:
            batch = batch.to(device)
            batch_dict = batch.to_dict()
            output = model(
                batch_dict,
                training=True,
                compute_force=output_args["forces"],
                compute_virials=output_args["virials"],
                compute_stress=output_args["stress"],
            )
            batch_loss = loss_fn(pred=output, ref=batch)
            batch_loss = batch_loss * (batch.num_graphs / total_sample_count)

            batch_loss.backward()
            total_loss += batch_loss

        if max_grad_norm is not None:
            torch.nn.utils.clip_grad_norm_(model.parameters(), max_norm=max_grad_norm)

        if distributed:
            torch.distributed.all_reduce(total_loss, op=torch.distributed.ReduceOp.SUM)
        return total_loss

    if distributed:
        if rank == 0:
            loss = optimizer.step(closure)
            signal.fill_(0)
            torch.distributed.broadcast(signal, src=0)
        else:
            while True:
                # Other ranks wait for signals from rank 0
                torch.distributed.broadcast(signal, src=0)
                if signal.item() == 0:
                    break
                if signal.item() == 1:
                    loss = closure()

        for param in model.parameters():
            torch.distributed.broadcast(param.data, src=0)
    else:
        loss = optimizer.step(closure)

    if ema is not None:
        ema.update()

    loss_dict = {
        "loss": to_numpy(loss),
        "time": time.time() - start_time,
    }

    return loss, loss_dict


def evaluate(
    model: torch.nn.Module,
    loss_fn: torch.nn.Module,
    data_loader: DataLoader,
    output_args: Dict[str, bool],
    device: torch.device,
) -> Tuple[float, Dict[str, Any]]:
    for param in model.parameters():
        param.requires_grad = False

    metrics = MACELoss(loss_fn=loss_fn).to(device)

    start_time = time.time()
    for batch in data_loader:
        batch = batch.to(device)
        batch_dict = batch.to_dict()
        output = model(
            batch_dict,
            training=False,
            compute_force=output_args["forces"],
            compute_virials=output_args["virials"],
            compute_stress=output_args["stress"],
        )
        avg_loss, aux = metrics(batch, output)

    avg_loss, aux = metrics.compute()
    aux["time"] = time.time() - start_time
    metrics.reset()

    for param in model.parameters():
        param.requires_grad = True

    return avg_loss, aux


class MACELoss(Metric):
    def __init__(self, loss_fn: torch.nn.Module):
        super().__init__()
        self.loss_fn = loss_fn
        self.add_state("total_loss", default=torch.tensor(0.0), dist_reduce_fx="sum")
        self.add_state("num_data", default=torch.tensor(0.0), dist_reduce_fx="sum")
        self.add_state("E_computed", default=torch.tensor(0.0), dist_reduce_fx="sum")
        self.add_state("delta_es", default=[], dist_reduce_fx="cat")
        self.add_state("delta_es_per_atom", default=[], dist_reduce_fx="cat")
        self.add_state("Fs_computed", default=torch.tensor(0.0), dist_reduce_fx="sum")
        self.add_state("fs", default=[], dist_reduce_fx="cat")
        self.add_state("delta_fs", default=[], dist_reduce_fx="cat")
        self.add_state(
            "stress_computed", default=torch.tensor(0.0), dist_reduce_fx="sum"
        )
        self.add_state("delta_stress", default=[], dist_reduce_fx="cat")
        self.add_state(
            "virials_computed", default=torch.tensor(0.0), dist_reduce_fx="sum"
        )
        self.add_state("delta_virials", default=[], dist_reduce_fx="cat")
        self.add_state("delta_virials_per_atom", default=[], dist_reduce_fx="cat")
        self.add_state("Mus_computed", default=torch.tensor(0.0), dist_reduce_fx="sum")
        self.add_state("mus", default=[], dist_reduce_fx="cat")
        self.add_state("delta_mus", default=[], dist_reduce_fx="cat")
        self.add_state("delta_mus_per_atom", default=[], dist_reduce_fx="cat")
<<<<<<< HEAD
        self.add_state("valence_widths_computed", default=torch.tensor(0.0), dist_reduce_fx="sum")
        self.add_state("valence_widths", default=[], dist_reduce_fx="cat")
        self.add_state("delta_valence_widths", default=[], dist_reduce_fx="cat")
        self.add_state("charges_computed", default=torch.tensor(0.0), dist_reduce_fx="sum")
        self.add_state("charges", default=[], dist_reduce_fx="cat")
        self.add_state("delta_charges", default=[], dist_reduce_fx="cat")
        self.add_state("atomic_dipoles_computed", default=torch.tensor(0.0), dist_reduce_fx="sum")
        self.add_state("atomic_dipoles", default=[], dist_reduce_fx="cat")
        self.add_state("delta_atomic_dipoles", default=[], dist_reduce_fx="cat")


=======
        self.add_state(
            "polarizability_computed", default=torch.tensor(0.0), dist_reduce_fx="sum"
        )
        self.add_state("delta_polarizability", default=[], dist_reduce_fx="cat")
        self.add_state(
            "delta_polarizability_per_atom", default=[], dist_reduce_fx="cat"
        )
>>>>>>> 9d31ac2c

    def update(self, batch, output):  # pylint: disable=arguments-differ
        loss = self.loss_fn(pred=output, ref=batch)
        self.total_loss += loss
        self.num_data += batch.num_graphs

        if output.get("energy") is not None and batch.energy is not None:
            self.delta_es.append(batch.energy - output["energy"])
            self.delta_es_per_atom.append(
                (batch.energy - output["energy"]) / (batch.ptr[1:] - batch.ptr[:-1])
            )
            self.E_computed += filter_nonzero_weight(
                batch, self.delta_es, batch.weight, batch.energy_weight
            )  # DEBUG , label="delta_es")
        if output.get("forces") is not None and batch.forces is not None:
            self.fs.append(batch.forces)
            self.delta_fs.append(batch.forces - output["forces"])
            self.Fs_computed += filter_nonzero_weight(
                batch,
                self.delta_fs,
                batch.weight,
                batch.forces_weight,
                spread_atoms=True,
            )  # DEBUG , label="delta_fs")
        if output.get("stress") is not None and batch.stress is not None:
            self.delta_stress.append(batch.stress - output["stress"])
            self.stress_computed += filter_nonzero_weight(
                batch, self.delta_stress, batch.weight, batch.stress_weight
            )  # DEBUG , label="delta_stress")
        if output.get("virials") is not None and batch.virials is not None:
            self.delta_virials.append(batch.virials - output["virials"])
            self.delta_virials_per_atom.append(
                (batch.virials - output["virials"])
                / (batch.ptr[1:] - batch.ptr[:-1]).view(-1, 1, 1)
            )
            self.virials_computed += filter_nonzero_weight(
                batch, self.delta_virials, batch.weight, batch.virials_weight
            )  # DEBUG , label="delta_virials")
        if output.get("dipole") is not None and batch.dipole is not None:
            self.mus.append(batch.dipole)
            self.delta_mus.append(batch.dipole - output["dipole"])
            self.delta_mus_per_atom.append(
                (batch.dipole - output["dipole"])
                / (batch.ptr[1:] - batch.ptr[:-1]).unsqueeze(-1)
            )
<<<<<<< HEAD
        if output.get("valence_widths") is not None and batch.valence_widths is not None:
            self.valence_widths_computed += 1.0
            self.valence_widths.append(batch.valence_widths)
            self.delta_valence_widths.append(batch.valence_widths - output["valence_widths"])
        if output.get("charges") is not None and batch.charges is not None:
            self.charges_computed += 1.0
            self.charges.append(batch.charges)
            self.delta_charges.append(batch.charges - output["charges"])
        if output.get("atomic_dipoles") is not None and batch.atomic_dipoles is not None:
            self.atomic_dipoles_computed += 1.0
            self.atomic_dipoles.append(batch.atomic_dipoles)
            self.delta_atomic_dipoles.append(batch.atomic_dipoles - output["atomic_dipoles"])
=======
            self.Mus_computed += filter_nonzero_weight(
                batch,
                self.delta_mus,
                batch.weight,
                batch.dipole_weight,
                spread_quantity_vector=False,
            )  # DEBUG , label="delta_mus")
        if (
            output.get("polarizability") is not None
            and batch.polarizability is not None
        ):
            self.delta_polarizability.append(
                batch.polarizability - output["polarizability"]
            )
            self.delta_polarizability_per_atom.append(
                (batch.polarizability - output["polarizability"])
                / (batch.ptr[1:] - batch.ptr[:-1]).unsqueeze(-1).unsqueeze(-1)
            )
            self.polarizability_computed += filter_nonzero_weight(
                batch,
                self.delta_polarizability,
                batch.weight,
                batch.polarizability_weight,
                spread_quantity_vector=False,
            )
>>>>>>> 9d31ac2c

    def convert(self, delta: Union[torch.Tensor, List[torch.Tensor]]) -> np.ndarray:
        if isinstance(delta, list):
            delta = torch.cat(delta)
        return to_numpy(delta)

    def compute(self):

        class NoneMultiply:
            def __mul__(self, other):
                return NoneMultiply()

            def __rmul__(self, other):
                return NoneMultiply()

            def __imul__(self, other):
                return NoneMultiply()

            def __format__(self, format_spec):
                return str(None)

        aux = defaultdict(NoneMultiply)
        aux["loss"] = to_numpy(self.total_loss / self.num_data).item()
        if self.E_computed:
            delta_es = self.convert(self.delta_es)
            delta_es_per_atom = self.convert(self.delta_es_per_atom)
            aux["mae_e"] = compute_mae(delta_es)
            aux["mae_e_per_atom"] = compute_mae(delta_es_per_atom)
            aux["rmse_e"] = compute_rmse(delta_es)
            aux["rmse_e_per_atom"] = compute_rmse(delta_es_per_atom)
            aux["q95_e"] = compute_q95(delta_es)
        if self.Fs_computed:
            fs = self.convert(self.fs)
            delta_fs = self.convert(self.delta_fs)
            aux["mae_f"] = compute_mae(delta_fs)
            aux["rel_mae_f"] = compute_rel_mae(delta_fs, fs)
            aux["rmse_f"] = compute_rmse(delta_fs)
            aux["rel_rmse_f"] = compute_rel_rmse(delta_fs, fs)
            aux["q95_f"] = compute_q95(delta_fs)
        if self.stress_computed:
            delta_stress = self.convert(self.delta_stress)
            aux["mae_stress"] = compute_mae(delta_stress)
            aux["rmse_stress"] = compute_rmse(delta_stress)
            aux["q95_stress"] = compute_q95(delta_stress)
        if self.virials_computed:
            delta_virials = self.convert(self.delta_virials)
            delta_virials_per_atom = self.convert(self.delta_virials_per_atom)
            aux["mae_virials"] = compute_mae(delta_virials)
            aux["rmse_virials"] = compute_rmse(delta_virials)
            aux["rmse_virials_per_atom"] = compute_rmse(delta_virials_per_atom)
            aux["q95_virials"] = compute_q95(delta_virials)
        if self.Mus_computed:
            mus = self.convert(self.mus)
            delta_mus = self.convert(self.delta_mus)
            delta_mus_per_atom = self.convert(self.delta_mus_per_atom)
            aux["mae_mu"] = compute_mae(delta_mus)
            aux["mae_mu_per_atom"] = compute_mae(delta_mus_per_atom)
            aux["rel_mae_mu"] = compute_rel_mae(delta_mus, mus)
            aux["rmse_mu"] = compute_rmse(delta_mus)
            aux["rmse_mu_per_atom"] = compute_rmse(delta_mus_per_atom)
            aux["rel_rmse_mu"] = compute_rel_rmse(delta_mus, mus)
            aux["q95_mu"] = compute_q95(delta_mus)
<<<<<<< HEAD
        if self.valence_widths_computed:
            valence_widths = self.convert(self.valence_widths)
            delta_valence_widths = self.convert(self.delta_valence_widths)
            aux['rmse_mbis_s'] = compute_rmse(delta_valence_widths)
            aux['rel_rmse_mbis_s'] = compute_rel_rmse(delta_valence_widths, valence_widths)
        if self.charges_computed:
            charges = self.convert(self.charges)
            delta_charges = self.convert(self.delta_charges)
            aux['rmse_mbis_q'] = compute_rmse(delta_charges)
            aux['rel_rmse_mbis_q'] = compute_rel_rmse(delta_charges, charges)
        if self.atomic_dipoles_computed:
            atomic_dipoles = self.convert(self.atomic_dipoles)
            delta_atomic_dipoles = self.convert(self.delta_atomic_dipoles)
            aux['rmse_mbis_mu'] = compute_rmse(delta_atomic_dipoles)
            aux['rel_rmse_mbis_mu'] = compute_rel_rmse(delta_atomic_dipoles, atomic_dipoles)
=======
        if self.polarizability_computed:
            delta_polarizability = self.convert(self.delta_polarizability)
            delta_polarizability_per_atom = self.convert(
                self.delta_polarizability_per_atom
            )
            aux["mae_polarizability"] = compute_mae(delta_polarizability)
            aux["mae_polarizability_per_atom"] = compute_mae(
                delta_polarizability_per_atom
            )
            aux["rmse_polarizability"] = compute_rmse(delta_polarizability)
            aux["rmse_polarizability_per_atom"] = compute_rmse(
                delta_polarizability_per_atom
            )
            aux["q95_polarizability"] = compute_q95(delta_polarizability)
>>>>>>> 9d31ac2c

        return aux["loss"], aux<|MERGE_RESOLUTION|>--- conflicted
+++ resolved
@@ -604,7 +604,6 @@
         self.add_state("mus", default=[], dist_reduce_fx="cat")
         self.add_state("delta_mus", default=[], dist_reduce_fx="cat")
         self.add_state("delta_mus_per_atom", default=[], dist_reduce_fx="cat")
-<<<<<<< HEAD
         self.add_state("valence_widths_computed", default=torch.tensor(0.0), dist_reduce_fx="sum")
         self.add_state("valence_widths", default=[], dist_reduce_fx="cat")
         self.add_state("delta_valence_widths", default=[], dist_reduce_fx="cat")
@@ -614,9 +613,6 @@
         self.add_state("atomic_dipoles_computed", default=torch.tensor(0.0), dist_reduce_fx="sum")
         self.add_state("atomic_dipoles", default=[], dist_reduce_fx="cat")
         self.add_state("delta_atomic_dipoles", default=[], dist_reduce_fx="cat")
-
-
-=======
         self.add_state(
             "polarizability_computed", default=torch.tensor(0.0), dist_reduce_fx="sum"
         )
@@ -624,7 +620,6 @@
         self.add_state(
             "delta_polarizability_per_atom", default=[], dist_reduce_fx="cat"
         )
->>>>>>> 9d31ac2c
 
     def update(self, batch, output):  # pylint: disable=arguments-differ
         loss = self.loss_fn(pred=output, ref=batch)
@@ -670,7 +665,13 @@
                 (batch.dipole - output["dipole"])
                 / (batch.ptr[1:] - batch.ptr[:-1]).unsqueeze(-1)
             )
-<<<<<<< HEAD
+            self.Mus_computed += filter_nonzero_weight(
+                batch,
+                self.delta_mus,
+                batch.weight,
+                batch.dipole_weight,
+                spread_quantity_vector=False,
+            )  # DEBUG , label="delta_mus")
         if output.get("valence_widths") is not None and batch.valence_widths is not None:
             self.valence_widths_computed += 1.0
             self.valence_widths.append(batch.valence_widths)
@@ -683,14 +684,6 @@
             self.atomic_dipoles_computed += 1.0
             self.atomic_dipoles.append(batch.atomic_dipoles)
             self.delta_atomic_dipoles.append(batch.atomic_dipoles - output["atomic_dipoles"])
-=======
-            self.Mus_computed += filter_nonzero_weight(
-                batch,
-                self.delta_mus,
-                batch.weight,
-                batch.dipole_weight,
-                spread_quantity_vector=False,
-            )  # DEBUG , label="delta_mus")
         if (
             output.get("polarizability") is not None
             and batch.polarizability is not None
@@ -709,7 +702,6 @@
                 batch.polarizability_weight,
                 spread_quantity_vector=False,
             )
->>>>>>> 9d31ac2c
 
     def convert(self, delta: Union[torch.Tensor, List[torch.Tensor]]) -> np.ndarray:
         if isinstance(delta, list):
@@ -772,7 +764,6 @@
             aux["rmse_mu_per_atom"] = compute_rmse(delta_mus_per_atom)
             aux["rel_rmse_mu"] = compute_rel_rmse(delta_mus, mus)
             aux["q95_mu"] = compute_q95(delta_mus)
-<<<<<<< HEAD
         if self.valence_widths_computed:
             valence_widths = self.convert(self.valence_widths)
             delta_valence_widths = self.convert(self.delta_valence_widths)
@@ -788,7 +779,6 @@
             delta_atomic_dipoles = self.convert(self.delta_atomic_dipoles)
             aux['rmse_mbis_mu'] = compute_rmse(delta_atomic_dipoles)
             aux['rel_rmse_mbis_mu'] = compute_rel_rmse(delta_atomic_dipoles, atomic_dipoles)
-=======
         if self.polarizability_computed:
             delta_polarizability = self.convert(self.delta_polarizability)
             delta_polarizability_per_atom = self.convert(
@@ -803,6 +793,5 @@
                 delta_polarizability_per_atom
             )
             aux["q95_polarizability"] = compute_q95(delta_polarizability)
->>>>>>> 9d31ac2c
 
         return aux["loss"], aux