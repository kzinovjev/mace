--- conflicted
+++ resolved
@@ -69,11 +69,8 @@
         radial_type: Optional[str] = "bessel",
         heads: Optional[List[str]] = None,
         cueq_config: Optional[Dict[str, Any]] = None,
-<<<<<<< HEAD
         embedding_specs: Optional[Dict[str, Any]] = None,
-=======
         oeq_config: Optional[Dict[str, Any]] = None,
->>>>>>> e6647536
         lammps_mliap: Optional[bool] = False,
     ):
         super().__init__()
